--- conflicted
+++ resolved
@@ -39,59 +39,6 @@
     <DocumentationFile>bin\Release\GWallet.Frontend.Console.XML</DocumentationFile>
     <Prefer32Bit>true</Prefer32Bit>
   </PropertyGroup>
-<<<<<<< HEAD
-  <ItemGroup>
-    <Reference Include="mscorlib" />
-    <Reference Include="System" />
-    <Reference Include="System.Core" />
-    <Reference Include="System.Numerics" />
-    <Reference Include="Microsoft.CSharp" />
-    <Reference Include="BouncyCastle.Crypto">
-      <HintPath>..\..\packages\BouncyCastle.1.8.2\lib\BouncyCastle.Crypto.dll</HintPath>
-    </Reference>
-    <Reference Include="Newtonsoft.Json">
-      <HintPath>..\..\packages\Newtonsoft.Json.11.0.2\lib\net45\Newtonsoft.Json.dll</HintPath>
-    </Reference>
-    <Reference Include="Nethereum.RLP">
-      <HintPath>..\..\packages\Nethereum.RLP.3.0.0-CI-20180815-082224\lib\net451\Nethereum.RLP.dll</HintPath>
-    </Reference>
-    <Reference Include="Nethereum.Signer">
-      <HintPath>..\..\packages\Nethereum.Signer.3.0.0-CI-20180815-082224\lib\net451\Nethereum.Signer.dll</HintPath>
-    </Reference>
-    <Reference Include="Nethereum.Util">
-      <HintPath>..\..\packages\Nethereum.Util.3.0.0-CI-20180815-082224\lib\net451\Nethereum.Util.dll</HintPath>
-    </Reference>
-    <Reference Include="Nethereum.Hex">
-      <HintPath>..\..\packages\Nethereum.Hex.3.0.0-CI-20180815-082224\lib\net451\Nethereum.Hex.dll</HintPath>
-    </Reference>
-    <Reference Include="FSharp.Core">
-      <HintPath>..\..\packages\FSharp.Core.4.3.4\lib\net45\FSharp.Core.dll</HintPath>
-    </Reference>
-  </ItemGroup>
-  <ItemGroup>
-    <Folder Include="Properties\" />
-  </ItemGroup>
-  <ItemGroup>
-    <None Include="App.config" />
-    <Compile Include="Properties\AssemblyInfo.fs" />
-    <Compile Include="..\GWallet.Backend\Properties\CommonAssemblyInfo.fs">
-      <Link>Properties\CommonAssemblyInfo.fs</Link>
-    </Compile>
-    <ProjectReference Include="..\GWallet.Backend\GWallet.Backend.fsproj">
-      <Name>GWallet.Backend</Name>
-      <Project>{96f9b3e5-11f8-4f5f-aadc-51d0d995b3d2}</Project>
-      <Private>True</Private>
-    </ProjectReference>
-    <Compile Include="Presentation.fs" />
-    <Compile Include="UserInteraction.fs" />
-    <Compile Include="Program.fs" />
-    <Content Include="packages.config" />
-    <Content Include="gwallet.bat">
-      <CopyToOutputDirectory>Always</CopyToOutputDirectory>
-    </Content>
-  </ItemGroup>
-=======
->>>>>>> cb15c44a
   <PropertyGroup>
     <MinimumVisualStudioVersion Condition="'$(MinimumVisualStudioVersion)' == ''">11</MinimumVisualStudioVersion>
   </PropertyGroup>
@@ -197,7 +144,7 @@
     <Reference Include="System.Numerics" />
     <Reference Include="Microsoft.CSharp" />
     <Reference Include="FSharp.Core">
-      <HintPath>..\..\packages\FSharp.Core.4.2.3\lib\net45\FSharp.Core.dll</HintPath>
+      <HintPath>..\..\packages\FSharp.Core.4.3.4\lib\net45\FSharp.Core.dll</HintPath>
     </Reference>
     <Reference Include="BouncyCastle.Crypto">
       <HintPath>..\..\packages\BouncyCastle.1.8.2\lib\BouncyCastle.Crypto.dll</HintPath>
