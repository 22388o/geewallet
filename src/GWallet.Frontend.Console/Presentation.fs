--- conflicted
+++ resolved
@@ -10,14 +10,6 @@
     let Error(message: string): unit =
         Console.Error.WriteLine("Error: " + message)
 
-<<<<<<< HEAD
-    // FIXME: share code between Frontend.Console and Frontend.XF
-    // with this we want to avoid the weird default US format of starting with the month, then day, then year... sigh
-    let ShowSaneDate (date: DateTime): string =
-        date.ToString("dd-MMM-yyyy")
-
-=======
->>>>>>> bfd2d0e0
     let ConvertPascalCaseToSentence(pascalCaseElement: string) =
         Regex.Replace(pascalCaseElement, "[a-z][A-Z]",
                       (fun (m: Match) -> m.Value.[0].ToString() + " " + Char.ToLower(m.Value.[1]).ToString()))
