﻿open System
open System.Linq
open System.Text.RegularExpressions

open GWallet.Backend
open GWallet.Frontend.Console

let rec TrySendAmount (account: NormalAccount) transactionMetadata destination amount =
    let baseAccount = account :> IAccount
    let password = UserInteraction.AskPassword false
    try
        let txIdUri =
            Account.SendPayment account transactionMetadata destination amount password
                |> Async.RunSynchronously
        Console.WriteLine(sprintf "Transaction successful:%s%s" Environment.NewLine (txIdUri.ToString()))
        UserInteraction.PressAnyKeyToContinue ()
    with
    | :? DestinationEqualToOrigin ->
        Presentation.Error "Transaction's origin cannot be the same as the destination."
        UserInteraction.PressAnyKeyToContinue()
    | :? InsufficientFunds ->
        Presentation.Error "Insufficient funds."
        UserInteraction.PressAnyKeyToContinue()
    | :? InvalidPassword ->
        Presentation.Error "Invalid password, try again."
        TrySendAmount account transactionMetadata destination amount

let rec TrySign account unsignedTrans =
    let password = UserInteraction.AskPassword false
    try
        Account.SignUnsignedTransaction account unsignedTrans password
    with
    // TODO: would this throw insufficient funds? test
    //| :? InsufficientFunds ->
    //    Presentation.Error "Insufficient funds."
    | :? InvalidPassword ->
        Presentation.Error "Invalid password, try again."
        TrySign account unsignedTrans

let BroadcastPayment() =
    let fileToReadFrom = UserInteraction.AskFileNameToLoad
                             "Introduce a file name to load the signed transaction: "
    let signedTransaction = Account.LoadSignedTransactionFromFile fileToReadFrom.FullName
    //TODO: check if nonce matches, if not, reject trans

    // FIXME: we should be able to infer the trans info from the raw transaction! this way would be more secure too
    Presentation.ShowTransactionData(signedTransaction.TransactionInfo)
    if UserInteraction.AskYesNo "Do you accept?" then
        try
            let txIdUri =
                Account.BroadcastTransaction signedTransaction
                    |> Async.RunSynchronously
            Console.WriteLine(sprintf "Transaction successful:%s%s" Environment.NewLine (txIdUri.ToString()))
            UserInteraction.PressAnyKeyToContinue ()
        with
        | :? DestinationEqualToOrigin ->
            Presentation.Error "Transaction's origin cannot be the same as the destination."
            UserInteraction.PressAnyKeyToContinue()
        | :? InsufficientFunds ->
            Presentation.Error "Insufficient funds."
            UserInteraction.PressAnyKeyToContinue()

let SignOffPayment() =
    let fileToReadFrom = UserInteraction.AskFileNameToLoad
                             "Introduce a file name to load the unsigned transaction: "
    let unsignedTransaction = Account.LoadUnsignedTransactionFromFile fileToReadFrom.FullName

    let accountsWithSameAddress =
        Account.GetAllActiveAccounts().Where(fun acc -> acc.PublicAddress = unsignedTransaction.Proposal.OriginAddress)
    if not (accountsWithSameAddress.Any()) then
        Presentation.Error "The transaction doesn't correspond to any of the accounts in the wallet."
        UserInteraction.PressAnyKeyToContinue ()
    else
        let accounts =
            accountsWithSameAddress.Where(
                fun acc -> acc.Currency = unsignedTransaction.Proposal.Amount.Currency &&
                           acc :? NormalAccount)
        if not (accounts.Any()) then
            Presentation.Error(
                sprintf
                    "The transaction corresponds to an address of the accounts in this wallet, but it's a readonly account or it maps a different currency than %A."
                    unsignedTransaction.Proposal.Amount.Currency
            )
            UserInteraction.PressAnyKeyToContinue()
        else
            let account = accounts.First()
            if (accounts.Count() > 1) then
                failwith "More than one normal account matching address and currency? Please report this issue."

            match account with
            | :? ReadOnlyAccount as readOnlyAccount ->
                failwith "Previous account filtering should have discarded readonly accounts already. Please report this issue"
            | :? NormalAccount as normalAccount ->
                Console.WriteLine ("Importing external data...")
                Caching.Instance.SaveSnapshot unsignedTransaction.Cache

                Console.WriteLine ("Account to use when signing off this transaction:")
                Console.WriteLine ()
                UserInteraction.DisplayAccountStatuses (WhichAccount.MatchingWith(account)) |> ignore
                Console.WriteLine()

                Presentation.ShowTransactionData unsignedTransaction

                if UserInteraction.AskYesNo "Do you accept?" then
                    let trans = TrySign normalAccount unsignedTransaction
                    Console.WriteLine("Transaction signed.")
                    Console.Write("Introduce a file name or path to save it: ")
                    let filePathToSaveTo = Console.ReadLine()
                    Account.SaveSignedTransaction trans filePathToSaveTo
                    Console.WriteLine("Transaction signed and saved successfully. Now copy it to the online device.")
                    UserInteraction.PressAnyKeyToContinue ()
            | _ ->
                failwith "Account type not supported. Please report this issue."

let SendPaymentOfSpecificAmount (account: IAccount)
                                (amount: TransferAmount)
                                (transactionMetadata: IBlockchainFeeInfo)
                                (destination: string) =
    match account with
    | :? ReadOnlyAccount as readOnlyAccount ->
        Console.WriteLine("Cannot send payments from readonly accounts.")
        Console.Write("Introduce a file name to save the unsigned transaction: ")
        let filePath = Console.ReadLine()
        let proposal = {
            OriginAddress = account.PublicAddress;
            Amount = amount;
            DestinationAddress = destination;
        }
        Account.SaveUnsignedTransaction proposal transactionMetadata filePath
        Console.WriteLine("Transaction saved. Now copy it to the device with the private key.")
        UserInteraction.PressAnyKeyToContinue()
    | :? NormalAccount as normalAccount ->
        TrySendAmount normalAccount transactionMetadata destination amount
    | _ ->
        failwith ("Account type not recognized: " + account.GetType().FullName)

let SendPayment() =
    let account = UserInteraction.AskAccount()
    let destination = UserInteraction.AskPublicAddress account.Currency "Destination address: "
    let maybeAmount = UserInteraction.AskAmount account
    match maybeAmount with
    | None -> ()
    | Some(amount) ->
        let maybeFee = UserInteraction.AskFee account amount destination
        match maybeFee with
        | None -> ()
        | Some(fee) ->
            SendPaymentOfSpecificAmount account amount fee destination

let rec TryArchiveAccount account =
    let password = UserInteraction.AskPassword(false)
    try
        Account.Archive account password
        Console.WriteLine "Account archived."
        UserInteraction.PressAnyKeyToContinue ()
    with
    | :? InvalidPassword ->
        Presentation.Error "Invalid password, try again."
        TryArchiveAccount account

let rec AddReadOnlyAccounts() =
    Console.Write "JSON fragment from wallet to pair with: "
    let watchWalletInfoJson = Console.ReadLine().Trim()
    let watchWalletInfo = Marshalling.Deserialize watchWalletInfoJson
    Account.CreateReadOnlyAccounts watchWalletInfo

let ArchiveAccount() =
    let account = UserInteraction.AskAccount()
    match account with
    | :? ReadOnlyAccount as readOnlyAccount ->
        Console.WriteLine("Read-only accounts cannot be archived, but just removed entirely.")
        if not (UserInteraction.AskYesNo "Do you accept?") then
            ()
        else
            Account.Remove readOnlyAccount
            Console.WriteLine "Read-only account removed."
            UserInteraction.PressAnyKeyToContinue()
    | :? NormalAccount as normalAccount ->
<<<<<<< HEAD
        let balance,_ = Account.GetShowableBalanceAndImminentIncomingPayment account Mode.Fast |> Async.RunSynchronously
=======
        let balance =
            Account.GetShowableBalance account Mode.Fast None
                |> Async.RunSynchronously
>>>>>>> bfd2d0e0
        match balance with
        | NotFresh(NotAvailable) ->
            Presentation.Error "Removing accounts when offline is not supported."
            ()
        | Fresh(amount) | NotFresh(Cached(amount,_)) ->
            if (amount > 0m) then
                Presentation.Error "Please empty the account before removing it."
                UserInteraction.PressAnyKeyToContinue ()
            else
                Console.WriteLine ()
                Console.WriteLine "Please note: "
                Console.WriteLine "Just in case this account receives funds in the future by mistake, "
                Console.WriteLine "the operation of archiving an account doesn't entirely remove it."
                Console.WriteLine ()
                Console.WriteLine "You will be asked the password of it now so that its private key can remain unencrypted in the configuration folder, in order for you to be able to safely forget this password."
                Console.WriteLine "Then this account will be watched constantly and if new payments are detected, "
                Console.WriteLine "GWallet will prompt you to move them to a current account without the need of typing the old password."
                Console.WriteLine ()
                if not (UserInteraction.AskYesNo "Do you accept?") then
                    ()
                else
                    TryArchiveAccount normalAccount
    | _ ->
        failwith (sprintf "Account type not valid for archiving: %s. Please report this issue."
                      (account.GetType().FullName))

let PairToWatchWallet() =
    match Account.GetNormalAccountsPairingInfoForWatchWallet() with
    | None ->
        Presentation.Error
            "There needs to be both Ether-based accounts and Utxo-based accounts to be able to use this feature."
    | Some walletInfo ->
        Console.WriteLine ""
        Console.WriteLine "Copy/paste this JSON fragment in your watching wallet:"
        Console.WriteLine ""
        let json = Marshalling.Serialize walletInfo
        Console.WriteLine json
        Console.WriteLine ""

    UserInteraction.PressAnyKeyToContinue()

let rec PerformOptions(numAccounts: int) =
    match UserInteraction.AskOption(numAccounts) with
    | Options.Exit -> exit 0
    | Options.CreateAccounts ->
        let bootstrapTask = Caching.Instance.BootstrapServerStatsFromTrustedSource() |> Async.StartAsTask
        let passphrase,dob,email = UserInteraction.AskBrainSeed()
        if null <> bootstrapTask.Exception then
            raise bootstrapTask.Exception
        let masterPrivateKeyTask =
            Account.GenerateMasterPrivateKey passphrase dob email
                |> Async.StartAsTask
        let password = UserInteraction.AskPassword true
        Async.RunSynchronously (Account.CreateAllAccounts masterPrivateKeyTask password)
        Console.WriteLine("Accounts created")
        UserInteraction.PressAnyKeyToContinue()
    | Options.Refresh -> ()
    | Options.SendPayment ->
        SendPayment()
    | Options.AddReadonlyAccounts ->
        AddReadOnlyAccounts()
            |> Async.RunSynchronously
    | Options.SignOffPayment ->
        SignOffPayment()
    | Options.BroadcastPayment ->
        BroadcastPayment()
    | Options.ArchiveAccount ->
        ArchiveAccount()
    | Options.PairToWatchWallet ->
        PairToWatchWallet()
    | _ -> failwith "Unreachable"

let rec GetAccountOfSameCurrency currency =
    let account = UserInteraction.AskAccount()
    if (account.Currency <> currency) then
        Presentation.Error (sprintf "The account selected doesn't match the currency %A" currency)
        GetAccountOfSameCurrency currency
    else
        account

let rec CheckArchivedAccountsAreEmpty(): bool =
    let archivedAccountsInNeedOfAction =
        Account.GetArchivedAccountsWithPositiveBalance None
            |> Async.RunSynchronously
    for archivedAccount,balance in archivedAccountsInNeedOfAction do
        let currency = (archivedAccount:>IAccount).Currency
        Console.WriteLine (sprintf "ALERT! An archived account has received funds:%sAddress: %s Balance: %s%A"
                               Environment.NewLine
                               (archivedAccount:>IAccount).PublicAddress
                               (balance.ToString())
                               currency)
        Console.WriteLine "Please indicate the account you would like to transfer the funds to."
        let account = GetAccountOfSameCurrency currency

        let allBalance = TransferAmount(balance, balance, account.Currency)
        let maybeFee = UserInteraction.AskFee archivedAccount allBalance account.PublicAddress
        match maybeFee with
        | None -> ()
        | Some(feeInfo) ->
            let txId =
                Account.SweepArchivedFunds archivedAccount balance account feeInfo
                    |> Async.RunSynchronously
            Console.WriteLine(sprintf "Transaction successful, its ID is:%s%s" Environment.NewLine txId)
            UserInteraction.PressAnyKeyToContinue ()

    not (archivedAccountsInNeedOfAction.Any())

let rec ProgramMainLoop() =
    let accounts = Account.GetAllActiveAccounts()
    UserInteraction.DisplayAccountStatuses(WhichAccount.All(accounts))
    if CheckArchivedAccountsAreEmpty() then
        PerformOptions(accounts.Count())
    ProgramMainLoop()

[<EntryPoint>]
let main argv =

    Infrastructure.SetupSentryHook ()

    let exitCode =
        try
            ProgramMainLoop ()
            0
        with
        | ex ->
            Infrastructure.Report ex
            1

    exitCode<|MERGE_RESOLUTION|>--- conflicted
+++ resolved
@@ -176,13 +176,9 @@
             Console.WriteLine "Read-only account removed."
             UserInteraction.PressAnyKeyToContinue()
     | :? NormalAccount as normalAccount ->
-<<<<<<< HEAD
-        let balance,_ = Account.GetShowableBalanceAndImminentIncomingPayment account Mode.Fast |> Async.RunSynchronously
-=======
-        let balance =
-            Account.GetShowableBalance account Mode.Fast None
+        let balance,_ =
+            Account.GetShowableBalanceAndImminentIncomingPayment account Mode.Fast None
                 |> Async.RunSynchronously
->>>>>>> bfd2d0e0
         match balance with
         | NotFresh(NotAvailable) ->
             Presentation.Error "Removing accounts when offline is not supported."
