{
  "Version": "0.3.203.0",
  "TypeName": "Microsoft.FSharp.Collections.FSharpMap`2[[GWallet.Backend.Currency, GWallet.Backend, Version=0.3.203.0, Culture=neutral, PublicKeyToken=null],[System.Collections.Generic.IEnumerable`1[[GWallet.Backend.ServerDetails, GWallet.Backend, Version=0.3.203.0, Culture=neutral, PublicKeyToken=null]], mscorlib, Version=4.0.0.0, Culture=neutral, PublicKeyToken=b77a5c561934e089]]",
  "Value": {
    "BTC": [
      {
        "ServerInfo": {
          "NetworkPath": "185.64.116.15",
          "ConnectionType": {
            "Encrypted": false,
            "Protocol": {
              "Case": "Tcp",
              "Fields": [
                50001
              ]
            }
          }
        },
        "CommunicationHistory": {
          "Case": "Some",
          "Fields": [
            {
              "Item1": {
                "TimeSpan": "00:00:01.2549186",
                "Status": {
                  "Case": "Success"
                }
              },
              "Item2": "2020-04-04T09:02:09.752595Z"
            }
          ]
        }
      },
      {
        "ServerInfo": {
          "NetworkPath": "fortress.qtornado.com",
          "ConnectionType": {
            "Encrypted": false,
            "Protocol": {
              "Case": "Tcp",
              "Fields": [
                50001
              ]
            }
          }
        },
        "CommunicationHistory": {
          "Case": "Some",
          "Fields": [
            {
              "Item1": {
                "TimeSpan": "00:00:01.3627744",
                "Status": {
                  "Case": "Success"
                }
              },
              "Item2": "2020-04-04T09:02:09.622602Z"
            }
          ]
        }
      },
      {
        "ServerInfo": {
          "NetworkPath": "electrum-server.ninja",
          "ConnectionType": {
            "Encrypted": false,
            "Protocol": {
              "Case": "Tcp",
              "Fields": [
                50001
              ]
            }
          }
        },
        "CommunicationHistory": {
          "Case": "Some",
          "Fields": [
            {
              "Item1": {
                "TimeSpan": "00:00:01.4262486",
                "Status": {
                  "Case": "Success"
                }
              },
              "Item2": "2020-04-04T09:02:08.248924Z"
            }
          ]
        }
      },
      {
        "ServerInfo": {
          "NetworkPath": "electrum.emzy.de",
          "ConnectionType": {
            "Encrypted": false,
            "Protocol": {
              "Case": "Tcp",
              "Fields": [
                50001
              ]
            }
          }
        },
        "CommunicationHistory": {
          "Case": "Some",
          "Fields": [
            {
              "Item1": {
                "TimeSpan": "00:00:01.6895245",
                "Status": {
                  "Case": "Success"
                }
              },
              "Item2": "2020-04-04T09:02:08.485028Z"
            }
          ]
        }
      },
      {
        "ServerInfo": {
          "NetworkPath": "kirsche.emzy.de",
          "ConnectionType": {
            "Encrypted": false,
            "Protocol": {
              "Case": "Tcp",
              "Fields": [
                50001
              ]
            }
          }
        },
        "CommunicationHistory": {
          "Case": "Some",
          "Fields": [
            {
              "Item1": {
                "TimeSpan": "00:00:01.8712111",
                "Status": {
                  "Case": "Success"
                }
              },
              "Item2": "2020-04-04T09:02:08.666718Z"
            }
          ]
        }
      },
      {
        "ServerInfo": {
          "NetworkPath": "52.1.56.181",
          "ConnectionType": {
            "Encrypted": false,
            "Protocol": {
              "Case": "Tcp",
              "Fields": [
                50001
              ]
            }
          }
        },
        "CommunicationHistory": {
          "Case": "Some",
          "Fields": [
            {
              "Item1": {
                "TimeSpan": "00:00:07.7327009",
                "Status": {
                  "Case": "Success"
                }
              },
              "Item2": "2020-04-04T09:02:16.410965Z"
            }
          ]
        }
      },
      {
        "ServerInfo": {
          "NetworkPath": "helicarrier.bauerj.eu",
          "ConnectionType": {
            "Encrypted": false,
            "Protocol": {
              "Case": "Tcp",
              "Fields": [
                50001
              ]
            }
          }
        },
        "CommunicationHistory": {
          "Case": "Some",
          "Fields": [
            {
              "Item1": {
                "TimeSpan": "00:00:00.0014420",
                "Status": {
                  "Case": "Fault",
                  "Fields": [
                    {
                      "Exception": {
                        "TypeFullName": "GWallet.Backend.ServerNameResolvedToInvalidAddressException",
                        "Message": "Server 'helicarrier.bauerj.eu' resolved to localhost IP '127.0.0.1'"
                      },
                      "LastSuccessfulCommunication": null
                    }
                  ]
                }
              },
              "Item2": "2020-04-04T09:02:12.080564Z"
            }
          ]
        }
      },
      {
        "ServerInfo": {
          "NetworkPath": "E-X.not.fyi",
          "ConnectionType": {
            "Encrypted": false,
            "Protocol": {
              "Case": "Tcp",
              "Fields": [
                50001
              ]
            }
          }
        },
        "CommunicationHistory": {
          "Case": "Some",
          "Fields": [
            {
              "Item1": {
                "TimeSpan": "00:00:00.0012126",
                "Status": {
                  "Case": "Fault",
                  "Fields": [
                    {
                      "Exception": {
                        "TypeFullName": "GWallet.Backend.ServerCannotBeResolvedException",
                        "Message": "JsonRpcSharp faced some problem when trying communication"
                      },
                      "LastSuccessfulCommunication": null
                    }
                  ]
                }
              },
              "Item2": "2020-04-04T09:02:11.690511Z"
            }
          ]
        }
      },
      {
        "ServerInfo": {
          "NetworkPath": "btc.cihar.com",
          "ConnectionType": {
            "Encrypted": false,
            "Protocol": {
              "Case": "Tcp",
              "Fields": [
                50001
              ]
            }
          }
        },
        "CommunicationHistory": {
          "Case": "Some",
          "Fields": [
            {
              "Item1": {
                "TimeSpan": "00:00:00.0011432",
                "Status": {
                  "Case": "Fault",
                  "Fields": [
                    {
                      "Exception": {
                        "TypeFullName": "GWallet.Backend.ServerCannotBeResolvedException",
                        "Message": "JsonRpcSharp faced some problem when trying communication"
                      },
                      "LastSuccessfulCommunication": null
                    }
                  ]
                }
              },
              "Item2": "2020-04-04T09:02:10.839842Z"
            }
          ]
        }
      },
      {
        "ServerInfo": {
          "NetworkPath": "bitcoin.corgi.party",
          "ConnectionType": {
            "Encrypted": false,
            "Protocol": {
              "Case": "Tcp",
              "Fields": [
                50001
              ]
            }
          }
        },
        "CommunicationHistory": {
          "Case": "Some",
          "Fields": [
            {
              "Item1": {
                "TimeSpan": "00:00:00.0011863",
                "Status": {
                  "Case": "Fault",
                  "Fields": [
                    {
                      "Exception": {
                        "TypeFullName": "GWallet.Backend.ServerCannotBeResolvedException",
                        "Message": "JsonRpcSharp faced some problem when trying communication"
                      },
                      "LastSuccessfulCommunication": null
                    }
                  ]
                }
              },
              "Item2": "2020-04-04T09:02:10.826844Z"
            }
          ]
        }
      },
      {
        "ServerInfo": {
          "NetworkPath": "vmd30612.contaboserver.net",
          "ConnectionType": {
            "Encrypted": false,
            "Protocol": {
              "Case": "Tcp",
              "Fields": [
                50001
              ]
            }
          }
        },
        "CommunicationHistory": {
          "Case": "Some",
          "Fields": [
            {
              "Item1": {
                "TimeSpan": "00:00:00.0010109",
                "Status": {
                  "Case": "Fault",
                  "Fields": [
                    {
                      "Exception": {
                        "TypeFullName": "GWallet.Backend.ServerCannotBeResolvedException",
                        "Message": "JsonRpcSharp faced some problem when trying communication"
                      },
                      "LastSuccessfulCommunication": null
                    }
                  ]
                }
              },
              "Item2": "2020-04-04T09:02:10.382838Z"
            }
          ]
        }
      },
      {
        "ServerInfo": {
          "NetworkPath": "electrum2.eff.ro",
          "ConnectionType": {
            "Encrypted": false,
            "Protocol": {
              "Case": "Tcp",
              "Fields": [
                50001
              ]
            }
          }
        },
        "CommunicationHistory": {
          "Case": "Some",
          "Fields": [
            {
              "Item1": {
                "TimeSpan": "00:00:00.0010611",
                "Status": {
                  "Case": "Fault",
                  "Fields": [
                    {
                      "Exception": {
                        "TypeFullName": "GWallet.Backend.ServerCannotBeResolvedException",
                        "Message": "JsonRpcSharp faced some problem when trying communication"
                      },
                      "LastSuccessfulCommunication": null
                    }
                  ]
                }
              },
              "Item2": "2020-04-04T09:02:10.371484Z"
            }
          ]
        }
      },
      {
        "ServerInfo": {
          "NetworkPath": "electrum3.hachre.de",
          "ConnectionType": {
            "Encrypted": false,
            "Protocol": {
              "Case": "Tcp",
              "Fields": [
                50001
              ]
            }
          }
        },
        "CommunicationHistory": {
          "Case": "Some",
          "Fields": [
            {
              "Item1": {
                "TimeSpan": "00:00:00.0024142",
                "Status": {
                  "Case": "Fault",
                  "Fields": [
                    {
                      "Exception": {
                        "TypeFullName": "GWallet.Backend.ServerCannotBeResolvedException",
                        "Message": "JsonRpcSharp faced some problem when trying communication"
                      },
                      "LastSuccessfulCommunication": null
                    }
                  ]
                }
              },
              "Item2": "2020-04-04T09:02:10.358488Z"
            }
          ]
        }
      },
      {
        "ServerInfo": {
          "NetworkPath": "electrumx-core.1209k.com",
          "ConnectionType": {
            "Encrypted": false,
            "Protocol": {
              "Case": "Tcp",
              "Fields": [
                50001
              ]
            }
          }
        },
        "CommunicationHistory": {
          "Case": "Some",
          "Fields": [
            {
              "Item1": {
                "TimeSpan": "00:00:00.0684822",
                "Status": {
                  "Case": "Fault",
                  "Fields": [
                    {
                      "Exception": {
                        "TypeFullName": "GWallet.Backend.CommunicationUnsuccessfulException",
                        "Message": "One or more errors occurred. (No route to host)"
                      },
                      "LastSuccessfulCommunication": null
                    }
                  ]
                }
              },
              "Item2": "2020-04-04T09:02:12.066441Z"
            }
          ]
        }
      },
      {
        "ServerInfo": {
          "NetworkPath": "cashyes.zapto.org",
          "ConnectionType": {
            "Encrypted": false,
            "Protocol": {
              "Case": "Tcp",
              "Fields": [
                50001
              ]
            }
          }
        },
        "CommunicationHistory": {
          "Case": "Some",
          "Fields": [
            {
              "Item1": {
                "TimeSpan": "00:00:00.1238311",
                "Status": {
                  "Case": "Fault",
                  "Fields": [
                    {
                      "Exception": {
                        "TypeFullName": "GWallet.Backend.CommunicationUnsuccessfulException",
                        "Message": "One or more errors occurred. (The requested address is not valid in this context)"
                      },
                      "LastSuccessfulCommunication": null
                    }
                  ]
                }
              },
              "Item2": "2020-04-04T09:02:10.974158Z"
            }
          ]
        }
      },
      {
        "ServerInfo": {
          "NetworkPath": "b6.1209k.com",
          "ConnectionType": {
            "Encrypted": false,
            "Protocol": {
              "Case": "Tcp",
              "Fields": [
                50001
              ]
            }
          }
        },
        "CommunicationHistory": {
          "Case": "Some",
          "Fields": [
            {
              "Item1": {
                "TimeSpan": "00:00:00.1752444",
                "Status": {
                  "Case": "Fault",
                  "Fields": [
                    {
                      "Exception": {
                        "TypeFullName": "GWallet.Backend.CommunicationUnsuccessfulException",
                        "Message": "One or more errors occurred. (No route to host)"
                      },
                      "LastSuccessfulCommunication": null
                    }
                  ]
                }
              },
              "Item2": "2020-04-04T09:02:09.939248Z"
            }
          ]
        }
      },
      {
        "ServerInfo": {
          "NetworkPath": "electrum.leblancnet.us",
          "ConnectionType": {
            "Encrypted": false,
            "Protocol": {
              "Case": "Tcp",
              "Fields": [
                50001
              ]
            }
          }
        },
        "CommunicationHistory": {
          "Case": "Some",
          "Fields": [
            {
              "Item1": {
                "TimeSpan": "00:00:00.2079252",
                "Status": {
                  "Case": "Fault",
                  "Fields": [
                    {
                      "Exception": {
                        "TypeFullName": "GWallet.Backend.CommunicationUnsuccessfulException",
                        "Message": "One or more errors occurred. (Connection refused)"
                      },
                      "LastSuccessfulCommunication": null
                    }
                  ]
                }
              },
              "Item2": "2020-04-04T09:02:11.194249Z"
            }
          ]
        }
      },
      {
        "ServerInfo": {
          "NetworkPath": "electrumx.soon.it",
          "ConnectionType": {
            "Encrypted": false,
            "Protocol": {
              "Case": "Tcp",
              "Fields": [
                50001
              ]
            }
          }
        },
        "CommunicationHistory": {
          "Case": "Some",
          "Fields": [
            {
              "Item1": {
                "TimeSpan": "00:00:00.2240341",
                "Status": {
                  "Case": "Fault",
                  "Fields": [
                    {
                      "Exception": {
                        "TypeFullName": "GWallet.Backend.CommunicationUnsuccessfulException",
                        "Message": "One or more errors occurred. (Connection refused)"
                      },
                      "LastSuccessfulCommunication": null
                    }
                  ]
                }
              },
              "Item2": "2020-04-04T09:02:16.857159Z"
            }
          ]
        }
      },
      {
        "ServerInfo": {
          "NetworkPath": "btc.xskyx.net",
          "ConnectionType": {
            "Encrypted": false,
            "Protocol": {
              "Case": "Tcp",
              "Fields": [
                50001
              ]
            }
          }
        },
        "CommunicationHistory": {
          "Case": "Some",
          "Fields": [
            {
              "Item1": {
                "TimeSpan": "00:00:00.2299078",
                "Status": {
                  "Case": "Fault",
                  "Fields": [
                    {
                      "Exception": {
                        "TypeFullName": "GWallet.Backend.CommunicationUnsuccessfulException",
                        "Message": "One or more errors occurred. (Connection refused)"
                      },
                      "LastSuccessfulCommunication": null
                    }
                  ]
                }
              },
              "Item2": "2020-04-04T09:02:11.677726Z"
            }
          ]
        }
      },
      {
        "ServerInfo": {
          "NetworkPath": "enode.duckdns.org",
          "ConnectionType": {
            "Encrypted": false,
            "Protocol": {
              "Case": "Tcp",
              "Fields": [
                50001
              ]
            }
          }
        },
        "CommunicationHistory": {
          "Case": "Some",
          "Fields": [
            {
              "Item1": {
                "TimeSpan": "00:00:00.2292249",
                "Status": {
                  "Case": "Fault",
                  "Fields": [
                    {
                      "Exception": {
                        "TypeFullName": "GWallet.Backend.ServerCannotBeResolvedException",
                        "Message": "JsonRpcSharp faced some problem when trying communication"
                      },
                      "LastSuccessfulCommunication": null
                    }
                  ]
                }
              },
              "Item2": "2020-04-04T09:02:11.435103Z"
            }
          ]
        }
      },
      {
        "ServerInfo": {
          "NetworkPath": "e-1.claudioboxx.com",
          "ConnectionType": {
            "Encrypted": false,
            "Protocol": {
              "Case": "Tcp",
              "Fields": [
                50001
              ]
            }
          }
        },
        "CommunicationHistory": {
          "Case": "Some",
          "Fields": [
            {
              "Item1": {
                "TimeSpan": "00:00:00.2841616",
                "Status": {
                  "Case": "Fault",
                  "Fields": [
                    {
                      "Exception": {
                        "TypeFullName": "GWallet.Backend.CommunicationUnsuccessfulException",
                        "Message": "One or more errors occurred. (Connection refused)"
                      },
                      "LastSuccessfulCommunication": null
                    }
                  ]
                }
              },
              "Item2": "2020-04-04T09:02:11.986508Z"
            }
          ]
        }
      },
      {
        "ServerInfo": {
          "NetworkPath": "erbium1.sytes.net",
          "ConnectionType": {
            "Encrypted": false,
            "Protocol": {
              "Case": "Tcp",
              "Fields": [
                50001
              ]
            }
          }
        },
        "CommunicationHistory": {
          "Case": "Some",
          "Fields": [
            {
              "Item1": {
                "TimeSpan": "00:00:00.3250294",
                "Status": {
                  "Case": "Fault",
                  "Fields": [
                    {
                      "Exception": {
                        "TypeFullName": "GWallet.Backend.CommunicationUnsuccessfulException",
                        "Message": "One or more errors occurred. (The requested address is not valid in this context)"
                      },
                      "LastSuccessfulCommunication": null
                    }
                  ]
                }
              },
              "Item2": "2020-04-04T09:02:12.416708Z"
            }
          ]
        }
      },
      {
        "ServerInfo": {
          "NetworkPath": "tomscryptos.com",
          "ConnectionType": {
            "Encrypted": false,
            "Protocol": {
              "Case": "Tcp",
              "Fields": [
                50001
              ]
            }
          }
        },
        "CommunicationHistory": {
          "Case": "Some",
          "Fields": [
            {
              "Item1": {
                "TimeSpan": "00:00:00.3331604",
                "Status": {
                  "Case": "Fault",
                  "Fields": [
                    {
                      "Exception": {
                        "TypeFullName": "GWallet.Backend.CommunicationUnsuccessfulException",
                        "Message": "One or more errors occurred. (Connection refused)"
                      },
                      "LastSuccessfulCommunication": null
                    }
                  ]
                }
              },
              "Item2": "2020-04-04T09:02:18.06386Z"
            }
          ]
        }
      },
      {
        "ServerInfo": {
          "NetworkPath": "daedalus.bauerj.eu",
          "ConnectionType": {
            "Encrypted": false,
            "Protocol": {
              "Case": "Tcp",
              "Fields": [
                50001
              ]
            }
          }
        },
        "CommunicationHistory": {
          "Case": "Some",
          "Fields": [
            {
              "Item1": {
                "TimeSpan": "00:00:00.3369261",
                "Status": {
                  "Case": "Fault",
                  "Fields": [
                    {
                      "Exception": {
                        "TypeFullName": "GWallet.Backend.ServerNameResolvedToInvalidAddressException",
                        "Message": "Server 'daedalus.bauerj.eu' resolved to localhost IP '127.0.0.1'"
                      },
                      "LastSuccessfulCommunication": null
                    }
                  ]
                }
              },
              "Item2": "2020-04-04T09:02:16.621547Z"
            }
          ]
        }
      },
      {
        "ServerInfo": {
          "NetworkPath": "electrum.eff.ro",
          "ConnectionType": {
            "Encrypted": false,
            "Protocol": {
              "Case": "Tcp",
              "Fields": [
                50001
              ]
            }
          }
        },
        "CommunicationHistory": {
          "Case": "Some",
          "Fields": [
            {
              "Item1": {
                "TimeSpan": "00:00:00.3564127",
                "Status": {
                  "Case": "Fault",
                  "Fields": [
                    {
                      "Exception": {
                        "TypeFullName": "GWallet.Backend.CommunicationUnsuccessfulException",
                        "Message": "One or more errors occurred. (Connection refused)"
                      },
                      "LastSuccessfulCommunication": null
                    }
                  ]
                }
              },
              "Item2": "2020-04-04T09:02:17.329251Z"
            }
          ]
        }
      },
      {
        "ServerInfo": {
          "NetworkPath": "electrumx.erbium.eu",
          "ConnectionType": {
            "Encrypted": false,
            "Protocol": {
              "Case": "Tcp",
              "Fields": [
                50001
              ]
            }
          }
        },
        "CommunicationHistory": {
          "Case": "Some",
          "Fields": [
            {
              "Item1": {
                "TimeSpan": "00:00:00.3895927",
                "Status": {
                  "Case": "Fault",
                  "Fields": [
                    {
                      "Exception": {
                        "TypeFullName": "GWallet.Backend.CommunicationUnsuccessfulException",
                        "Message": "One or more errors occurred. (Connection refused)"
                      },
                      "LastSuccessfulCommunication": null
                    }
                  ]
                }
              },
              "Item2": "2020-04-04T09:02:17.718912Z"
            }
          ]
        }
      },
      {
        "ServerInfo": {
          "NetworkPath": "b.1209k.com",
          "ConnectionType": {
            "Encrypted": false,
            "Protocol": {
              "Case": "Tcp",
              "Fields": [
                50001
              ]
            }
          }
        },
        "CommunicationHistory": {
          "Case": "Some",
          "Fields": [
            {
              "Item1": {
                "TimeSpan": "00:00:00.3945604",
                "Status": {
                  "Case": "Fault",
                  "Fields": [
                    {
                      "Exception": {
                        "TypeFullName": "GWallet.Backend.CommunicationUnsuccessfulException",
                        "Message": "One or more errors occurred. (No route to host)"
                      },
                      "LastSuccessfulCommunication": null
                    }
                  ]
                }
              },
              "Item2": "2020-04-04T09:02:10.345206Z"
            }
          ]
        }
      },
      {
        "ServerInfo": {
          "NetworkPath": "e2.keff.org",
          "ConnectionType": {
            "Encrypted": false,
            "Protocol": {
              "Case": "Tcp",
              "Fields": [
                50001
              ]
            }
          }
        },
        "CommunicationHistory": {
          "Case": "Some",
          "Fields": [
            {
              "Item1": {
                "TimeSpan": "00:00:00.3980532",
                "Status": {
                  "Case": "Fault",
                  "Fields": [
                    {
                      "Exception": {
                        "TypeFullName": "GWallet.Backend.CommunicationUnsuccessfulException",
                        "Message": "One or more errors occurred. (Connection refused)"
                      },
                      "LastSuccessfulCommunication": {
                        "Case": "Some",
                        "Fields": [
                          "2019-08-22T17:51:08.600315Z"
                        ]
                      }
                    }
                  ]
                }
              },
              "Item2": "2020-04-04T09:02:18.473394Z"
            }
          ]
        }
      },
      {
        "ServerInfo": {
          "NetworkPath": "vmd27610.contaboserver.net",
          "ConnectionType": {
            "Encrypted": false,
            "Protocol": {
              "Case": "Tcp",
              "Fields": [
                50001
              ]
            }
          }
        },
        "CommunicationHistory": {
          "Case": "Some",
          "Fields": [
            {
              "Item1": {
                "TimeSpan": "00:00:00.4208715",
                "Status": {
                  "Case": "Fault",
                  "Fields": [
                    {
                      "Exception": {
                        "TypeFullName": "GWallet.Backend.ServerCannotBeResolvedException",
                        "Message": "JsonRpcSharp faced some problem when trying communication"
                      },
                      "LastSuccessfulCommunication": null
                    }
                  ]
                }
              },
              "Item2": "2020-04-04T09:02:10.814691Z"
            }
          ]
        }
      },
      {
        "ServerInfo": {
          "NetworkPath": "electrum.festivaldelhumor.org",
          "ConnectionType": {
            "Encrypted": false,
            "Protocol": {
              "Case": "Tcp",
              "Fields": [
                50001
              ]
            }
          }
        },
        "CommunicationHistory": {
          "Case": "Some",
          "Fields": [
            {
              "Item1": {
                "TimeSpan": "00:00:00.4483098",
                "Status": {
                  "Case": "Fault",
                  "Fields": [
                    {
                      "Exception": {
                        "TypeFullName": "GWallet.Backend.ServerNameResolvedToInvalidAddressException",
                        "Message": "Server 'electrum.festivaldelhumor.org' resolved to localhost IP '127.0.0.1'"
                      },
                      "LastSuccessfulCommunication": null
                    }
                  ]
                }
              },
              "Item2": "2020-04-04T09:02:17.317635Z"
            }
          ]
        }
      },
      {
        "ServerInfo": {
          "NetworkPath": "e.keff.org",
          "ConnectionType": {
            "Encrypted": false,
            "Protocol": {
              "Case": "Tcp",
              "Fields": [
                50001
              ]
            }
          }
        },
        "CommunicationHistory": {
          "Case": "Some",
          "Fields": [
            {
              "Item1": {
                "TimeSpan": "00:00:00.4877051",
                "Status": {
                  "Case": "Fault",
                  "Fields": [
                    {
                      "Exception": {
                        "TypeFullName": "GWallet.Backend.CommunicationUnsuccessfulException",
                        "Message": "One or more errors occurred. (Connection refused)"
                      },
                      "LastSuccessfulCommunication": null
                    }
                  ]
                }
              },
              "Item2": "2020-04-04T09:02:23.999766Z"
            }
          ]
        }
      },
      {
        "ServerInfo": {
          "NetworkPath": "tardis.bauerj.eu",
          "ConnectionType": {
            "Encrypted": false,
            "Protocol": {
              "Case": "Tcp",
              "Fields": [
                50001
              ]
            }
          }
        },
        "CommunicationHistory": {
          "Case": "Some",
          "Fields": [
            {
              "Item1": {
                "TimeSpan": "00:00:00.5273833",
                "Status": {
                  "Case": "Fault",
                  "Fields": [
                    {
                      "Exception": {
                        "TypeFullName": "GWallet.Backend.ServerNameResolvedToInvalidAddressException",
                        "Message": "Server 'tardis.bauerj.eu' resolved to localhost IP '127.0.0.1'"
                      },
                      "LastSuccessfulCommunication": null
                    }
                  ]
                }
              },
              "Item2": "2020-04-04T09:02:16.950534Z"
            }
          ]
        }
      },
      {
        "ServerInfo": {
          "NetworkPath": "bitcoins.sk",
          "ConnectionType": {
            "Encrypted": false,
            "Protocol": {
              "Case": "Tcp",
              "Fields": [
                50001
              ]
            }
          }
        },
        "CommunicationHistory": {
          "Case": "Some",
          "Fields": [
            {
              "Item1": {
                "TimeSpan": "00:00:00.7321913",
                "Status": {
                  "Case": "Fault",
                  "Fields": [
                    {
                      "Exception": {
                        "TypeFullName": "GWallet.Backend.CommunicationUnsuccessfulException",
                        "Message": "One or more errors occurred. (Connection refused)"
                      },
                      "LastSuccessfulCommunication": null
                    }
                  ]
                }
              },
              "Item2": "2020-04-04T09:02:18.444514Z"
            }
          ]
        }
      },
      {
        "ServerInfo": {
          "NetworkPath": "electrumx.bot.nu",
          "ConnectionType": {
            "Encrypted": false,
            "Protocol": {
              "Case": "Tcp",
              "Fields": [
                50001
              ]
            }
          }
        },
        "CommunicationHistory": {
          "Case": "Some",
          "Fields": [
            {
              "Item1": {
                "TimeSpan": "00:00:05.0019250",
                "Status": {
                  "Case": "Fault",
                  "Fields": [
                    {
                      "Exception": {
                        "TypeFullName": "GWallet.Backend.CommunicationUnsuccessfulException",
                        "Message": "Socket connect timed out"
                      },
                      "LastSuccessfulCommunication": null
                    }
                  ]
                }
              },
              "Item2": "2020-04-04T09:02:52.081386Z"
            }
          ]
        }
      },
      {
        "ServerInfo": {
          "NetworkPath": "electrumx.nmdps.net",
          "ConnectionType": {
            "Encrypted": false,
            "Protocol": {
              "Case": "Tcp",
              "Fields": [
                50001
              ]
            }
          }
        },
        "CommunicationHistory": {
          "Case": "Some",
          "Fields": [
            {
              "Item1": {
                "TimeSpan": "00:00:05.0017349",
                "Status": {
                  "Case": "Fault",
                  "Fields": [
                    {
                      "Exception": {
                        "TypeFullName": "GWallet.Backend.CommunicationUnsuccessfulException",
                        "Message": "Socket connect timed out"
                      },
                      "LastSuccessfulCommunication": null
                    }
                  ]
                }
              },
              "Item2": "2020-04-04T09:02:23.486575Z"
            }
          ]
        }
      },
      {
        "ServerInfo": {
          "NetworkPath": "currentlane.lovebitco.in",
          "ConnectionType": {
            "Encrypted": false,
            "Protocol": {
              "Case": "Tcp",
              "Fields": [
                50001
              ]
            }
          }
        },
        "CommunicationHistory": {
          "Case": "Some",
          "Fields": [
            {
              "Item1": {
                "TimeSpan": "00:00:05.0023510",
                "Status": {
                  "Case": "Fault",
                  "Fields": [
                    {
                      "Exception": {
                        "TypeFullName": "GWallet.Backend.CommunicationUnsuccessfulException",
                        "Message": "Socket connect timed out"
                      },
                      "LastSuccessfulCommunication": null
                    }
                  ]
                }
              },
              "Item2": "2020-04-04T09:02:33.21588Z"
            }
          ]
        }
      },
      {
        "ServerInfo": {
          "NetworkPath": "icarus.tetradrachm.net",
          "ConnectionType": {
            "Encrypted": false,
            "Protocol": {
              "Case": "Tcp",
              "Fields": [
                50001
              ]
            }
          }
        },
        "CommunicationHistory": {
          "Case": "Some",
          "Fields": [
            {
              "Item1": {
                "TimeSpan": "00:00:05.0311391",
                "Status": {
                  "Case": "Fault",
                  "Fields": [
                    {
                      "Exception": {
                        "TypeFullName": "GWallet.Backend.CommunicationUnsuccessfulException",
                        "Message": "Socket connect timed out"
                      },
                      "LastSuccessfulCommunication": null
                    }
                  ]
                }
              },
              "Item2": "2020-04-04T09:02:23.500133Z"
            }
          ]
        }
      },
      {
        "ServerInfo": {
          "NetworkPath": "electrum.villocq.com",
          "ConnectionType": {
            "Encrypted": false,
            "Protocol": {
              "Case": "Tcp",
              "Fields": [
                50001
              ]
            }
          }
        },
        "CommunicationHistory": {
          "Case": "Some",
          "Fields": [
            {
              "Item1": {
                "TimeSpan": "00:00:05.0339623",
                "Status": {
                  "Case": "Fault",
                  "Fields": [
                    {
                      "Exception": {
                        "TypeFullName": "GWallet.Backend.CommunicationUnsuccessfulException",
                        "Message": "Socket connect timed out"
                      },
                      "LastSuccessfulCommunication": null
                    }
                  ]
                }
              },
              "Item2": "2020-04-04T09:02:39.285557Z"
            }
          ]
        }
      },
      {
        "ServerInfo": {
          "NetworkPath": "electrum.hsmiths.com",
          "ConnectionType": {
            "Encrypted": false,
            "Protocol": {
              "Case": "Tcp",
              "Fields": [
                50001
              ]
            }
          }
        },
        "CommunicationHistory": {
          "Case": "Some",
          "Fields": [
            {
              "Item1": {
                "TimeSpan": "00:00:05.0702818",
                "Status": {
                  "Case": "Fault",
                  "Fields": [
                    {
                      "Exception": {
                        "TypeFullName": "GWallet.Backend.CommunicationUnsuccessfulException",
                        "Message": "Socket connect timed out"
                      },
                      "LastSuccessfulCommunication": null
                    }
                  ]
                }
              },
              "Item2": "2020-04-04T09:02:39.656666Z"
            }
          ]
        }
      },
      {
        "ServerInfo": {
          "NetworkPath": "ulrichard.ch",
          "ConnectionType": {
            "Encrypted": false,
            "Protocol": {
              "Case": "Tcp",
              "Fields": [
                50001
              ]
            }
          }
        },
        "CommunicationHistory": {
          "Case": "Some",
          "Fields": [
            {
              "Item1": {
                "TimeSpan": "00:00:05.0713996",
                "Status": {
                  "Case": "Fault",
                  "Fields": [
                    {
                      "Exception": {
                        "TypeFullName": "GWallet.Backend.CommunicationUnsuccessfulException",
                        "Message": "Socket connect timed out"
                      },
                      "LastSuccessfulCommunication": null
                    }
                  ]
                }
              },
              "Item2": "2020-04-04T09:02:25.843269Z"
            }
          ]
        }
      },
      {
        "ServerInfo": {
          "NetworkPath": "orannis.com",
          "ConnectionType": {
            "Encrypted": false,
            "Protocol": {
              "Case": "Tcp",
              "Fields": [
                50001
              ]
            }
          }
        },
        "CommunicationHistory": {
          "Case": "Some",
          "Fields": [
            {
              "Item1": {
                "TimeSpan": "00:00:05.0848466",
                "Status": {
                  "Case": "Fault",
                  "Fields": [
                    {
                      "Exception": {
                        "TypeFullName": "GWallet.Backend.CommunicationUnsuccessfulException",
                        "Message": "Socket connect timed out"
                      },
                      "LastSuccessfulCommunication": null
                    }
                  ]
                }
              },
              "Item2": "2020-04-04T09:02:36.182409Z"
            }
          ]
        }
      },
      {
        "ServerInfo": {
          "NetworkPath": "elx01.knas.systems",
          "ConnectionType": {
            "Encrypted": false,
            "Protocol": {
              "Case": "Tcp",
              "Fields": [
                50001
              ]
            }
          }
        },
        "CommunicationHistory": {
          "Case": "Some",
          "Fields": [
            {
              "Item1": {
                "TimeSpan": "00:00:05.1070916",
                "Status": {
                  "Case": "Fault",
                  "Fields": [
                    {
                      "Exception": {
                        "TypeFullName": "GWallet.Backend.CommunicationUnsuccessfulException",
                        "Message": "Socket connect timed out"
                      },
                      "LastSuccessfulCommunication": null
                    }
                  ]
                }
              },
              "Item2": "2020-04-04T09:02:28.607395Z"
            }
          ]
        }
      },
      {
        "ServerInfo": {
          "NetworkPath": "green-gold.westeurope.cloudapp.azure.com",
          "ConnectionType": {
            "Encrypted": false,
            "Protocol": {
              "Case": "Tcp",
              "Fields": [
                56001
              ]
            }
          }
        },
        "CommunicationHistory": {
          "Case": "Some",
          "Fields": [
            {
              "Item1": {
                "TimeSpan": "00:00:05.1087190",
                "Status": {
                  "Case": "Fault",
                  "Fields": [
                    {
                      "Exception": {
                        "TypeFullName": "GWallet.Backend.CommunicationUnsuccessfulException",
                        "Message": "Socket connect timed out"
                      },
                      "LastSuccessfulCommunication": null
                    }
                  ]
                }
              },
              "Item2": "2020-04-04T09:02:28.2007Z"
            }
          ]
        }
      },
      {
        "ServerInfo": {
          "NetworkPath": "b.ooze.cc",
          "ConnectionType": {
            "Encrypted": false,
            "Protocol": {
              "Case": "Tcp",
              "Fields": [
                50001
              ]
            }
          }
        },
        "CommunicationHistory": {
          "Case": "Some",
          "Fields": [
            {
              "Item1": {
                "TimeSpan": "00:00:05.2097461",
                "Status": {
                  "Case": "Fault",
                  "Fields": [
                    {
                      "Exception": {
                        "TypeFullName": "GWallet.Backend.CommunicationUnsuccessfulException",
                        "Message": "Socket connect timed out"
                      },
                      "LastSuccessfulCommunication": null
                    }
                  ]
                }
              },
              "Item2": "2020-04-04T09:02:29.222359Z"
            }
          ]
        }
      },
      {
        "ServerInfo": {
          "NetworkPath": "oneweek.duckdns.org",
          "ConnectionType": {
            "Encrypted": false,
            "Protocol": {
              "Case": "Tcp",
              "Fields": [
                50001
              ]
            }
          }
        },
        "CommunicationHistory": {
          "Case": "Some",
          "Fields": [
            {
              "Item1": {
                "TimeSpan": "00:00:05.2299375",
                "Status": {
                  "Case": "Fault",
                  "Fields": [
                    {
                      "Exception": {
                        "TypeFullName": "GWallet.Backend.CommunicationUnsuccessfulException",
                        "Message": "Socket connect timed out"
                      },
                      "LastSuccessfulCommunication": null
                    }
                  ]
                }
              },
              "Item2": "2020-04-04T09:02:31.085737Z"
            }
          ]
        }
      },
      {
        "ServerInfo": {
          "NetworkPath": "btc.jochen-hoenicke.de",
          "ConnectionType": {
            "Encrypted": false,
            "Protocol": {
              "Case": "Tcp",
              "Fields": [
                50001
              ]
            }
          }
        },
        "CommunicationHistory": {
          "Case": "Some",
          "Fields": [
            {
              "Item1": {
                "TimeSpan": "00:00:05.2707522",
                "Status": {
                  "Case": "Fault",
                  "Fields": [
                    {
                      "Exception": {
                        "TypeFullName": "GWallet.Backend.CommunicationUnsuccessfulException",
                        "Message": "Socket connect timed out"
                      },
                      "LastSuccessfulCommunication": null
                    }
                  ]
                }
              },
              "Item2": "2020-04-04T09:02:17.700608Z"
            }
          ]
        }
      },
      {
        "ServerInfo": {
          "NetworkPath": "fedaykin.goip.de",
          "ConnectionType": {
            "Encrypted": false,
            "Protocol": {
              "Case": "Tcp",
              "Fields": [
                50001
              ]
            }
          }
        },
        "CommunicationHistory": {
          "Case": "Some",
          "Fields": [
            {
              "Item1": {
                "TimeSpan": "00:00:05.3106325",
                "Status": {
                  "Case": "Fault",
                  "Fields": [
                    {
                      "Exception": {
                        "TypeFullName": "GWallet.Backend.CommunicationUnsuccessfulException",
                        "Message": "Socket connect timed out"
                      },
                      "LastSuccessfulCommunication": null
                    }
                  ]
                }
              },
              "Item2": "2020-04-04T09:02:49.550679Z"
            }
          ]
        }
      },
      {
        "ServerInfo": {
          "NetworkPath": "electrum2.villocq.com",
          "ConnectionType": {
            "Encrypted": false,
            "Protocol": {
              "Case": "Tcp",
              "Fields": [
                50001
              ]
            }
          }
        },
        "CommunicationHistory": {
          "Case": "Some",
          "Fields": [
            {
              "Item1": {
                "TimeSpan": "00:00:05.3100341",
                "Status": {
                  "Case": "Fault",
                  "Fields": [
                    {
                      "Exception": {
                        "TypeFullName": "GWallet.Backend.CommunicationUnsuccessfulException",
                        "Message": "Socket connect timed out"
                      },
                      "LastSuccessfulCommunication": null
                    }
                  ]
                }
              },
              "Item2": "2020-04-04T09:02:38.538157Z"
            }
          ]
        }
      },
      {
        "ServerInfo": {
          "NetworkPath": "electrumx.ml",
          "ConnectionType": {
            "Encrypted": false,
            "Protocol": {
              "Case": "Tcp",
              "Fields": [
                50001
              ]
            }
          }
        },
        "CommunicationHistory": {
          "Case": "Some",
          "Fields": [
            {
              "Item1": {
                "TimeSpan": "00:00:05.3294231",
                "Status": {
                  "Case": "Fault",
                  "Fields": [
                    {
                      "Exception": {
                        "TypeFullName": "GWallet.Backend.CommunicationUnsuccessfulException",
                        "Message": "Socket connect timed out"
                      },
                      "LastSuccessfulCommunication": null
                    }
                  ]
                }
              },
              "Item2": "2020-04-04T09:02:50.39198Z"
            }
          ]
        }
      },
      {
        "ServerInfo": {
          "NetworkPath": "VPS.hsmiths.com",
          "ConnectionType": {
            "Encrypted": false,
            "Protocol": {
              "Case": "Tcp",
              "Fields": [
                50001
              ]
            }
          }
        },
        "CommunicationHistory": {
          "Case": "Some",
          "Fields": [
            {
              "Item1": {
                "TimeSpan": "00:00:05.3394242",
                "Status": {
                  "Case": "Fault",
                  "Fields": [
                    {
                      "Exception": {
                        "TypeFullName": "GWallet.Backend.CommunicationUnsuccessfulException",
                        "Message": "Socket connect timed out"
                      },
                      "LastSuccessfulCommunication": null
                    }
                  ]
                }
              },
              "Item2": "2020-04-04T09:02:34.574149Z"
            }
          ]
        }
      },
      {
        "ServerInfo": {
          "NetworkPath": "electrumx.ddns.net",
          "ConnectionType": {
            "Encrypted": false,
            "Protocol": {
              "Case": "Tcp",
              "Fields": [
                50001
              ]
            }
          }
        },
        "CommunicationHistory": {
          "Case": "Some",
          "Fields": [
            {
              "Item1": {
                "TimeSpan": "00:00:05.3812923",
                "Status": {
                  "Case": "Fault",
                  "Fields": [
                    {
                      "Exception": {
                        "TypeFullName": "GWallet.Backend.CommunicationUnsuccessfulException",
                        "Message": "Socket connect timed out"
                      },
                      "LastSuccessfulCommunication": null
                    }
                  ]
                }
              },
              "Item2": "2020-04-04T09:02:45.049503Z"
            }
          ]
        }
      },
      {
        "ServerInfo": {
          "NetworkPath": "ecdsa.net",
          "ConnectionType": {
            "Encrypted": false,
            "Protocol": {
              "Case": "Tcp",
              "Fields": [
                50001
              ]
            }
          }
        },
        "CommunicationHistory": {
          "Case": "Some",
          "Fields": [
            {
              "Item1": {
                "TimeSpan": "00:00:05.3831852",
                "Status": {
                  "Case": "Fault",
                  "Fields": [
                    {
                      "Exception": {
                        "TypeFullName": "GWallet.Backend.CommunicationUnsuccessfulException",
                        "Message": "Socket connect timed out"
                      },
                      "LastSuccessfulCommunication": null
                    }
                  ]
                }
              },
              "Item2": "2020-04-04T09:02:44.681488Z"
            }
          ]
        }
      },
      {
        "ServerInfo": {
          "NetworkPath": "bitcoin.dragon.zone",
          "ConnectionType": {
            "Encrypted": false,
            "Protocol": {
              "Case": "Tcp",
              "Fields": [
                50003
              ]
            }
          }
        },
        "CommunicationHistory": {
          "Case": "Some",
          "Fields": [
            {
              "Item1": {
                "TimeSpan": "00:00:05.4043016",
                "Status": {
                  "Case": "Fault",
                  "Fields": [
                    {
                      "Exception": {
                        "TypeFullName": "GWallet.Backend.CommunicationUnsuccessfulException",
                        "Message": "Socket connect timed out"
                      },
                      "LastSuccessfulCommunication": null
                    }
                  ]
                }
              },
              "Item2": "2020-04-04T09:02:41.599371Z"
            }
          ]
        }
      },
      {
        "ServerInfo": {
          "NetworkPath": "fn.48.org",
          "ConnectionType": {
            "Encrypted": false,
            "Protocol": {
              "Case": "Tcp",
              "Fields": [
                50003
              ]
            }
          }
        },
        "CommunicationHistory": {
          "Case": "Some",
          "Fields": [
            {
              "Item1": {
                "TimeSpan": "00:00:05.4565989",
                "Status": {
                  "Case": "Fault",
                  "Fields": [
                    {
                      "Exception": {
                        "TypeFullName": "GWallet.Backend.CommunicationUnsuccessfulException",
                        "Message": "Socket connect timed out"
                      },
                      "LastSuccessfulCommunication": null
                    }
                  ]
                }
              },
              "Item2": "2020-04-04T09:02:47.067681Z"
            }
          ]
        }
      },
      {
        "ServerInfo": {
          "NetworkPath": "yuio.top",
          "ConnectionType": {
            "Encrypted": false,
            "Protocol": {
              "Case": "Tcp",
              "Fields": [
                50001
              ]
            }
          }
        },
        "CommunicationHistory": {
          "Case": "Some",
          "Fields": [
            {
              "Item1": {
                "TimeSpan": "00:00:05.6195523",
                "Status": {
                  "Case": "Fault",
                  "Fields": [
                    {
                      "Exception": {
                        "TypeFullName": "GWallet.Backend.CommunicationUnsuccessfulException",
                        "Message": "Socket connect timed out"
                      },
                      "LastSuccessfulCommunication": null
                    }
                  ]
                }
              },
              "Item2": "2020-04-04T09:02:34.240041Z"
            }
          ]
        }
      },
      {
        "ServerInfo": {
          "NetworkPath": "us.electrum.be",
          "ConnectionType": {
            "Encrypted": false,
            "Protocol": {
              "Case": "Tcp",
              "Fields": [
                50001
              ]
            }
          }
        },
        "CommunicationHistory": {
          "Case": "Some",
          "Fields": [
            {
              "Item1": {
                "TimeSpan": "00:00:05.6535979",
                "Status": {
                  "Case": "Fault",
                  "Fields": [
                    {
                      "Exception": {
                        "TypeFullName": "GWallet.Backend.CommunicationUnsuccessfulException",
                        "Message": "Socket connect timed out"
                      },
                      "LastSuccessfulCommunication": null
                    }
                  ]
                }
              },
              "Item2": "2020-04-04T09:02:50.34784Z"
            }
          ]
        }
      },
      {
        "ServerInfo": {
          "NetworkPath": "ndnd.selfhost.eu",
          "ConnectionType": {
            "Encrypted": false,
            "Protocol": {
              "Case": "Tcp",
              "Fields": [
                50001
              ]
            }
          }
        },
        "CommunicationHistory": {
          "Case": "Some",
          "Fields": [
            {
              "Item1": {
                "TimeSpan": "00:00:05.6775321",
                "Status": {
                  "Case": "Fault",
                  "Fields": [
                    {
                      "Exception": {
                        "TypeFullName": "GWallet.Backend.CommunicationUnsuccessfulException",
                        "Message": "Socket connect timed out"
                      },
                      "LastSuccessfulCommunication": null
                    }
                  ]
                }
              },
              "Item2": "2020-04-04T09:02:44.227006Z"
            }
          ]
        }
      },
      {
        "ServerInfo": {
          "NetworkPath": "dedi.jochen-hoenicke.de",
          "ConnectionType": {
            "Encrypted": false,
            "Protocol": {
              "Case": "Tcp",
              "Fields": [
                50001
              ]
            }
          }
        },
        "CommunicationHistory": {
          "Case": "Some",
          "Fields": [
            {
              "Item1": {
                "TimeSpan": "00:00:05.7383135",
                "Status": {
                  "Case": "Fault",
                  "Fields": [
                    {
                      "Exception": {
                        "TypeFullName": "GWallet.Backend.CommunicationUnsuccessfulException",
                        "Message": "Socket connect timed out"
                      },
                      "LastSuccessfulCommunication": null
                    }
                  ]
                }
              },
              "Item2": "2020-04-04T09:02:23.079865Z"
            }
          ]
        }
      },
      {
        "ServerInfo": {
          "NetworkPath": "electrum.coineuskal.com",
          "ConnectionType": {
            "Encrypted": false,
            "Protocol": {
              "Case": "Tcp",
              "Fields": [
                50001
              ]
            }
          }
        },
        "CommunicationHistory": {
          "Case": "Some",
          "Fields": [
            {
              "Item1": {
                "TimeSpan": "00:00:08.7948406",
                "Status": {
                  "Case": "Fault",
                  "Fields": [
                    {
                      "Exception": {
                        "TypeFullName": "GWallet.Backend.CommunicationUnsuccessfulException",
                        "Message": "One or more errors occurred. (Socket read timed out)"
                      },
                      "LastSuccessfulCommunication": {
                        "Case": "Some",
                        "Fields": [
                          "2019-08-22T17:52:14.635845Z"
                        ]
                      }
                    }
                  ]
                }
              },
              "Item2": "2020-04-04T09:02:58.358292Z"
            }
          ]
        }
      },
      {
        "ServerInfo": {
          "NetworkPath": "electrum.jochen-hoenicke.de",
          "ConnectionType": {
            "Encrypted": false,
            "Protocol": {
              "Case": "Tcp",
              "Fields": [
                50003
              ]
            }
          }
        },
        "CommunicationHistory": {
          "Case": "Some",
          "Fields": [
            {
              "Item1": {
                "TimeSpan": "00:00:09.4936546",
                "Status": {
                  "Case": "Fault",
                  "Fields": [
                    {
                      "Exception": {
                        "TypeFullName": "GWallet.Backend.CommunicationUnsuccessfulException",
                        "Message": "Socket connect timed out"
                      },
                      "LastSuccessfulCommunication": {
                        "Case": "Some",
                        "Fields": [
                          "2020-04-04T08:13:04.512918Z"
                        ]
                      }
                    }
                  ]
                }
              },
              "Item2": "2020-04-04T09:02:16.273216Z"
            }
          ]
        }
      },
      {
        "ServerInfo": {
          "NetworkPath": "electrum.qtornado.com",
          "ConnectionType": {
            "Encrypted": false,
            "Protocol": {
              "Case": "Tcp",
              "Fields": [
                50001
              ]
            }
          }
        },
        "CommunicationHistory": {
          "Case": "Some",
          "Fields": [
            {
              "Item1": {
                "TimeSpan": "00:00:11.1250769",
                "Status": {
                  "Case": "Fault",
                  "Fields": [
                    {
                      "Exception": {
                        "TypeFullName": "GWallet.Backend.CommunicationUnsuccessfulException",
                        "Message": "One or more errors occurred. (Socket read timed out)"
                      },
                      "LastSuccessfulCommunication": {
                        "Case": "Some",
                        "Fields": [
                          "2020-04-04T08:16:25.087195Z"
                        ]
                      }
                    }
                  ]
                }
              },
              "Item2": "2020-04-04T09:02:20.759815Z"
            }
          ]
        }
      }
    ],
    "LTC": [
      {
        "ServerInfo": {
          "NetworkPath": "backup.electrum-ltc.org",
          "ConnectionType": {
            "Encrypted": false,
            "Protocol": {
              "Case": "Tcp",
              "Fields": [
                50001
              ]
            }
          }
        },
        "CommunicationHistory": {
          "Case": "Some",
          "Fields": [
            {
              "Item1": {
                "TimeSpan": "00:00:01.2850714",
                "Status": {
                  "Case": "Success"
                }
              },
              "Item2": "2020-04-04T09:02:08.064446Z"
            }
          ]
        }
      },
      {
        "ServerInfo": {
          "NetworkPath": "electrum.ltc.xurious.com",
          "ConnectionType": {
            "Encrypted": false,
            "Protocol": {
              "Case": "Tcp",
              "Fields": [
                50001
              ]
            }
          }
        },
        "CommunicationHistory": {
          "Case": "Some",
          "Fields": [
            {
              "Item1": {
                "TimeSpan": "00:00:01.5074990",
                "Status": {
                  "Case": "Success"
                }
              },
              "Item2": "2020-04-04T09:02:08.313304Z"
            }
          ]
        }
      },
      {
        "ServerInfo": {
          "NetworkPath": "electrum-ltc.bysh.me",
          "ConnectionType": {
            "Encrypted": false,
            "Protocol": {
              "Case": "Tcp",
              "Fields": [
                50001
              ]
            }
          }
        },
        "CommunicationHistory": {
          "Case": "Some",
          "Fields": [
            {
              "Item1": {
                "TimeSpan": "00:00:01.5367476",
                "Status": {
                  "Case": "Success"
                }
              },
              "Item2": "2020-04-04T09:02:08.325759Z"
            }
          ]
        }
      },
      {
        "ServerInfo": {
          "NetworkPath": "ltc.rentonisk.com",
          "ConnectionType": {
            "Encrypted": false,
            "Protocol": {
              "Case": "Tcp",
              "Fields": [
                50001
              ]
            }
          }
        },
        "CommunicationHistory": {
          "Case": "Some",
          "Fields": [
            {
              "Item1": {
                "TimeSpan": "00:00:01.6842887",
                "Status": {
                  "Case": "Success"
                }
              },
              "Item2": "2020-04-04T09:02:08.506984Z"
            }
          ]
        }
      },
      {
        "ServerInfo": {
          "NetworkPath": "electrum.leblancnet.us",
          "ConnectionType": {
            "Encrypted": false,
            "Protocol": {
              "Case": "Tcp",
              "Fields": [
                50003
              ]
            }
          }
        },
        "CommunicationHistory": {
          "Case": "Some",
          "Fields": [
            {
              "Item1": {
                "TimeSpan": "00:00:00.3036477",
                "Status": {
                  "Case": "Fault",
                  "Fields": [
                    {
                      "Exception": {
                        "TypeFullName": "GWallet.Backend.CommunicationUnsuccessfulException",
                        "Message": "One or more errors occurred. (Connection refused)"
                      },
                      "LastSuccessfulCommunication": null
                    }
                  ]
                }
              },
              "Item2": "2020-04-04T09:02:08.381036Z"
            }
          ]
        }
      },
      {
        "ServerInfo": {
          "NetworkPath": "electrum-ltc.wilv.in",
          "ConnectionType": {
            "Encrypted": false,
            "Protocol": {
              "Case": "Tcp",
              "Fields": [
                50001
              ]
            }
          }
        },
        "CommunicationHistory": {
          "Case": "Some",
          "Fields": [
            {
              "Item1": {
                "TimeSpan": "00:00:00.4942717",
                "Status": {
                  "Case": "Fault",
                  "Fields": [
                    {
                      "Exception": {
                        "TypeFullName": "GWallet.Backend.CommunicationUnsuccessfulException",
                        "Message": "One or more errors occurred. (Connection refused)"
                      },
                      "LastSuccessfulCommunication": null
                    }
                  ]
                }
              },
              "Item2": "2020-04-04T09:02:08.833364Z"
            }
          ]
        }
      },
      {
        "ServerInfo": {
          "NetworkPath": "e-1.claudioboxx.com",
          "ConnectionType": {
            "Encrypted": false,
            "Protocol": {
              "Case": "Tcp",
              "Fields": [
                50003
              ]
            }
          }
        },
        "CommunicationHistory": {
          "Case": "Some",
          "Fields": [
            {
              "Item1": {
                "TimeSpan": "00:00:00.5246610",
                "Status": {
                  "Case": "Fault",
                  "Fields": [
                    {
                      "Exception": {
                        "TypeFullName": "GWallet.Backend.CommunicationUnsuccessfulException",
                        "Message": "One or more errors occurred. (Connection refused)"
                      },
                      "LastSuccessfulCommunication": null
                    }
                  ]
                }
              },
              "Item2": "2020-04-04T09:02:09.042215Z"
            }
          ]
        }
      },
      {
        "ServerInfo": {
          "NetworkPath": "electrum-ltc.villocq.com",
          "ConnectionType": {
            "Encrypted": false,
            "Protocol": {
              "Case": "Tcp",
              "Fields": [
                60001
              ]
            }
          }
        },
        "CommunicationHistory": {
          "Case": "Some",
          "Fields": [
            {
              "Item1": {
                "TimeSpan": "00:00:00.6141165",
                "Status": {
                  "Case": "Fault",
                  "Fields": [
                    {
                      "Exception": {
                        "TypeFullName": "GWallet.Backend.CommunicationUnsuccessfulException",
                        "Message": "One or more errors occurred. (Connection refused)"
                      },
                      "LastSuccessfulCommunication": null
                    }
                  ]
                }
              },
              "Item2": "2020-04-04T09:02:09.460786Z"
            }
          ]
        }
      },
      {
        "ServerInfo": {
          "NetworkPath": "e-3.claudioboxx.com",
          "ConnectionType": {
            "Encrypted": false,
            "Protocol": {
              "Case": "Tcp",
              "Fields": [
                50003
              ]
            }
          }
        },
        "CommunicationHistory": {
          "Case": "Some",
          "Fields": [
            {
              "Item1": {
                "TimeSpan": "00:00:00.7368014",
                "Status": {
                  "Case": "Fault",
                  "Fields": [
                    {
                      "Exception": {
                        "TypeFullName": "GWallet.Backend.CommunicationUnsuccessfulException",
                        "Message": "One or more errors occurred. (Connection refused)"
                      },
                      "LastSuccessfulCommunication": null
                    }
                  ]
                }
              },
              "Item2": "2020-04-04T09:02:09.129572Z"
            }
          ]
        }
      },
      {
        "ServerInfo": {
          "NetworkPath": "electrumx.nmdps.net",
          "ConnectionType": {
            "Encrypted": false,
            "Protocol": {
              "Case": "Tcp",
              "Fields": [
                9433
              ]
            }
          }
        },
        "CommunicationHistory": {
          "Case": "Some",
          "Fields": [
            {
              "Item1": {
                "TimeSpan": "00:00:00.8462687",
                "Status": {
                  "Case": "Fault",
                  "Fields": [
                    {
                      "Exception": {
                        "TypeFullName": "GWallet.Backend.CommunicationUnsuccessfulException",
                        "Message": "One or more errors occurred. (Connection refused)"
                      },
                      "LastSuccessfulCommunication": null
                    }
                  ]
                }
              },
              "Item2": "2020-04-04T09:02:09.172101Z"
            }
          ]
        }
      },
      {
        "ServerInfo": {
          "NetworkPath": "node.ispol.sk",
          "ConnectionType": {
            "Encrypted": false,
            "Protocol": {
              "Case": "Tcp",
              "Fields": [
                50003
              ]
            }
          }
        },
        "CommunicationHistory": {
          "Case": "Some",
          "Fields": [
            {
              "Item1": {
                "TimeSpan": "00:00:05.0027584",
                "Status": {
                  "Case": "Fault",
                  "Fields": [
                    {
                      "Exception": {
                        "TypeFullName": "GWallet.Backend.CommunicationUnsuccessfulException",
                        "Message": "Socket connect timed out"
                      },
                      "LastSuccessfulCommunication": {
                        "Case": "Some",
                        "Fields": [
                          "2019-08-22T17:48:06.518843Z"
                        ]
                      }
                    }
                  ]
                }
              },
              "Item2": "2020-04-04T09:02:14.057131Z"
            }
          ]
        }
      },
      {
        "ServerInfo": {
          "NetworkPath": "ltc01.knas.systems",
          "ConnectionType": {
            "Encrypted": false,
            "Protocol": {
              "Case": "Tcp",
              "Fields": [
                50003
              ]
            }
          }
        },
        "CommunicationHistory": {
          "Case": "Some",
          "Fields": [
            {
              "Item1": {
                "TimeSpan": "00:00:05.2442565",
                "Status": {
                  "Case": "Fault",
                  "Fields": [
                    {
                      "Exception": {
                        "TypeFullName": "GWallet.Backend.CommunicationUnsuccessfulException",
                        "Message": "Socket connect timed out"
                      },
                      "LastSuccessfulCommunication": null
                    }
                  ]
                }
              },
              "Item2": "2020-04-04T09:02:14.387064Z"
            }
          ]
        }
      }
    ],
    "ETH": [
      {
        "ServerInfo": {
<<<<<<< HEAD
          "NetworkPath": "cloudflare-eth.com/",
=======
          "NetworkPath": "ethrpc.mewapi.io",
          "ConnectionType": {
            "Encrypted": true,
            "Protocol": {
              "Case": "Http"
            }
          }
        },
        "CommunicationHistory": {
          "Case": "Some",
          "Fields": [
            {
              "Item1": {
                "TimeSpan": "00:00:00.0021360",
                "Status": {
                  "Case": "Fault",
                  "Fields": [
                    {
                      "Exception": {
                        "TypeFullName": "GWallet.Backend.ServerUnreachableException",
                        "Message": "Could not communicate with EtherServer"
                      },
                      "LastSuccessfulCommunication": null
                    }
                  ]
                }
              },
              "Item2": "2019-12-15T10:44:24.231626Z"
            }
          ]
        }
      },
      {
        "ServerInfo": {
          "NetworkPath": "nodes.mewapi.io/rpc/eth",
>>>>>>> aa147cfb
          "ConnectionType": {
            "Encrypted": true,
            "Protocol": {
              "Case": "Http"
            }
          }
        },
        "CommunicationHistory": {
          "Case": "Some",
          "Fields": [
            {
              "Item1": {
                "TimeSpan": "00:00:00.9517549",
                "Status": {
                  "Case": "Success"
                }
              },
              "Item2": "2020-04-04T09:02:07.774546Z"
            }
          ]
        }
      },
      {
        "ServerInfo": {
          "NetworkPath": "api.mycryptoapi.com/eth",
          "ConnectionType": {
            "Encrypted": true,
            "Protocol": {
              "Case": "Http"
            }
          }
        },
        "CommunicationHistory": {
          "Case": "Some",
          "Fields": [
            {
              "Item1": {
                "TimeSpan": "00:00:01.4919841",
                "Status": {
                  "Case": "Success"
                }
              },
              "Item2": "2020-04-04T09:02:08.287498Z"
            }
          ]
        }
      },
      {
        "ServerInfo": {
          "NetworkPath": "nodes.mewapi.io/rpc/eth",
          "ConnectionType": {
            "Encrypted": true,
            "Protocol": {
              "Case": "Http"
            }
          }
        },
        "CommunicationHistory": {
          "Case": "Some",
          "Fields": [
            {
              "Item1": {
                "TimeSpan": "00:00:01.5117561",
                "Status": {
                  "Case": "Success"
                }
              },
              "Item2": "2020-04-04T09:02:08.301202Z"
            }
          ]
        }
      },
      {
        "ServerInfo": {
          "NetworkPath": "mainnet.infura.io/v3/c02fff6b5daa434d8422b8ece54c7286",
          "ConnectionType": {
            "Encrypted": true,
            "Protocol": {
              "Case": "Http"
            }
          }
        },
        "CommunicationHistory": {
          "Case": "Some",
          "Fields": [
            {
              "Item1": {
                "TimeSpan": "00:00:01.6597170",
                "Status": {
                  "Case": "Success"
                }
              },
              "Item2": "2020-04-04T09:02:09.444584Z"
            }
          ]
        }
      },
      {
        "ServerInfo": {
          "NetworkPath": "main-rpc.linkpool.io",
          "ConnectionType": {
            "Encrypted": true,
            "Protocol": {
              "Case": "Http"
            }
          }
        },
        "CommunicationHistory": {
          "Case": "Some",
          "Fields": [
            {
              "Item1": {
                "TimeSpan": "00:00:01.9681888",
                "Status": {
                  "Case": "Success"
                }
              },
              "Item2": "2020-04-04T09:02:08.790906Z"
            }
          ]
        }
      },
      {
        "ServerInfo": {
          "NetworkPath": "api.myetherapi.com/eth",
          "ConnectionType": {
            "Encrypted": true,
            "Protocol": {
              "Case": "Http"
            }
          }
        },
        "CommunicationHistory": {
          "Case": "Some",
          "Fields": [
            {
              "Item1": {
                "TimeSpan": "00:00:00.2975666",
                "Status": {
                  "Case": "Fault",
                  "Fields": [
                    {
                      "Exception": {
                        "TypeFullName": "GWallet.Backend.ServerUnreachableException",
                        "Message": "Could not communicate with EtherServer"
                      },
                      "LastSuccessfulCommunication": null
                    }
                  ]
                }
              },
              "Item2": "2020-04-04T09:02:08.598824Z"
            }
          ]
        }
      },
      {
        "ServerInfo": {
          "NetworkPath": "api.dev.blockscale.net/dev/parity",
          "ConnectionType": {
            "Encrypted": true,
            "Protocol": {
              "Case": "Http"
            }
          }
        },
        "CommunicationHistory": {
          "Case": "Some",
          "Fields": [
            {
              "Item1": {
                "TimeSpan": "00:00:01.0645108",
                "Status": {
                  "Case": "Fault",
                  "Fields": [
                    {
                      "Exception": {
                        "TypeFullName": "GWallet.Backend.ServerMisconfiguredException",
                        "Message": "Could not communicate with EtherServer"
                      },
                      "LastSuccessfulCommunication": null
                    }
                  ]
                }
              },
              "Item2": "2020-04-04T09:02:09.377908Z"
            }
          ]
        }
      },
      {
        "ServerInfo": {
          "NetworkPath": "mainnet.infura.io/v3/2e5bd2ba038d4e3f969a56f2ead074ca",
          "ConnectionType": {
            "Encrypted": true,
            "Protocol": {
              "Case": "Http"
            }
          }
        },
        "CommunicationHistory": {
          "Case": "Some",
          "Fields": [
            {
              "Item1": {
                "TimeSpan": "00:00:01.1127422",
                "Status": {
                  "Case": "Fault",
                  "Fields": [
                    {
                      "Exception": {
                        "TypeFullName": "GWallet.Backend.ServerMisconfiguredException",
                        "Message": "Could not communicate with EtherServer"
                      },
                      "LastSuccessfulCommunication": null
                    }
                  ]
                }
              },
              "Item2": "2020-04-04T09:02:09.723716Z"
            }
          ]
        }
      },
      {
        "ServerInfo": {
          "NetworkPath": "mainnet.infura.io/mycrypto",
          "ConnectionType": {
            "Encrypted": true,
            "Protocol": {
              "Case": "Http"
            }
          }
        },
        "CommunicationHistory": {
          "Case": "Some",
          "Fields": [
            {
              "Item1": {
                "TimeSpan": "00:00:01.1955310",
                "Status": {
                  "Case": "Fault",
                  "Fields": [
                    {
                      "Exception": {
                        "TypeFullName": "GWallet.Backend.ServerMisconfiguredException",
                        "Message": "Could not communicate with EtherServer"
                      },
                      "LastSuccessfulCommunication": {
                        "Case": "Some",
                        "Fields": [
                          "2019-08-22T17:48:04.922955Z"
                        ]
                      }
                    }
                  ]
                }
              },
              "Item2": "2020-04-04T09:02:10.652655Z"
            }
          ]
        }
      },
      {
        "ServerInfo": {
          "NetworkPath": "mainnet.infura.io/mew",
          "ConnectionType": {
            "Encrypted": true,
            "Protocol": {
              "Case": "Http"
            }
          }
        },
        "CommunicationHistory": {
          "Case": "Some",
          "Fields": [
            {
              "Item1": {
                "TimeSpan": "00:00:01.2655014",
                "Status": {
                  "Case": "Fault",
                  "Fields": [
                    {
                      "Exception": {
                        "TypeFullName": "GWallet.Backend.ServerMisconfiguredException",
                        "Message": "Could not communicate with EtherServer"
                      },
                      "LastSuccessfulCommunication": {
                        "Case": "Some",
                        "Fields": [
                          "2019-08-22T17:48:03.066654Z"
                        ]
                      }
                    }
                  ]
                }
              },
              "Item2": "2020-04-04T09:02:10.663365Z"
            }
          ]
        }
      },
      {
        "ServerInfo": {
          "NetworkPath": "eth-mainnet.alchemyapi.io/jsonrpc/-vPGIFwUyjlMRF9beTLXiGQUK6Nf3k8z",
          "ConnectionType": {
            "Encrypted": true,
            "Protocol": {
              "Case": "Http"
            }
          }
        },
        "CommunicationHistory": {
          "Case": "Some",
          "Fields": [
            {
              "Item1": {
                "TimeSpan": "00:00:01.3467825",
                "Status": {
                  "Case": "Fault",
                  "Fields": [
                    {
                      "Exception": {
                        "TypeFullName": "GWallet.Backend.ServerMisconfiguredException",
                        "Message": "Could not communicate with EtherServer"
                      },
                      "LastSuccessfulCommunication": {
                        "Case": "Some",
                        "Fields": [
                          "2019-08-22T17:48:03.181897Z"
                        ]
                      }
                    }
                  ]
                }
              },
              "Item2": "2020-04-04T09:02:10.149942Z"
            }
          ]
        }
      },
      {
        "ServerInfo": {
          "NetworkPath": "o70075sme1.execute-api.us-east-1.amazonaws.com/latest/eth",
          "ConnectionType": {
            "Encrypted": true,
            "Protocol": {
              "Case": "Http"
            }
          }
        },
        "CommunicationHistory": {
          "Case": "Some",
          "Fields": [
            {
              "Item1": {
                "TimeSpan": "00:00:20.0054097",
                "Status": {
                  "Case": "Fault",
                  "Fields": [
                    {
                      "Exception": {
                        "TypeFullName": "GWallet.Backend.ServerTimedOutException",
                        "Message": "Could not communicate with EtherServer"
                      },
                      "LastSuccessfulCommunication": null
                    }
                  ]
                }
              },
              "Item2": "2020-04-04T09:02:29.741292Z"
            }
          ]
        }
      },
      {
        "ServerInfo": {
          "NetworkPath": "mew.giveth.io",
          "ConnectionType": {
            "Encrypted": true,
            "Protocol": {
              "Case": "Http"
            }
          }
        },
        "CommunicationHistory": {
          "Case": "Some",
          "Fields": [
            {
              "Item1": {
                "TimeSpan": "00:00:30.0028577",
                "Status": {
                  "Case": "Fault",
                  "Fields": [
                    {
                      "Exception": {
                        "TypeFullName": "GWallet.Backend.ServerTimedOutException",
                        "Message": "Timeout when trying to communicate with Ether server"
                      },
                      "LastSuccessfulCommunication": null
                    }
                  ]
                }
              },
              "Item2": "2020-04-04T09:02:40.165662Z"
            }
          ]
        }
      }
    ],
    "ETC": [
      {
        "ServerInfo": {
          "NetworkPath": "www.ethercluster.com/etc",
          "ConnectionType": {
            "Encrypted": true,
            "Protocol": {
              "Case": "Http"
            }
          }
        },
        "CommunicationHistory": {
          "Case": "Some",
          "Fields": [
            {
              "Item1": {
                "TimeSpan": "00:00:01.0463593",
                "Status": {
                  "Case": "Success"
                }
              },
              "Item2": "2020-04-04T09:02:07.825745Z"
            }
          ]
        }
      },
      {
        "ServerInfo": {
          "NetworkPath": "web3.gastracker.io",
          "ConnectionType": {
            "Encrypted": true,
            "Protocol": {
              "Case": "Http"
            }
          }
        },
        "CommunicationHistory": {
          "Case": "Some",
          "Fields": [
            {
              "Item1": {
                "TimeSpan": "00:00:00.2527888",
                "Status": {
                  "Case": "Fault",
                  "Fields": [
                    {
                      "Exception": {
                        "TypeFullName": "GWallet.Backend.ServerUnreachableException",
                        "Message": "Could not communicate with EtherServer"
                      },
                      "LastSuccessfulCommunication": null
                    }
                  ]
                }
              },
              "Item2": "2020-04-04T09:02:07.111475Z"
            }
          ]
        }
      },
      {
        "ServerInfo": {
          "NetworkPath": "etcrpc.viperid.online",
          "ConnectionType": {
            "Encrypted": true,
            "Protocol": {
              "Case": "Http"
            }
          }
        },
        "CommunicationHistory": {
          "Case": "Some",
          "Fields": [
            {
              "Item1": {
                "TimeSpan": "00:00:00.2521086",
                "Status": {
                  "Case": "Fault",
                  "Fields": [
                    {
                      "Exception": {
                        "TypeFullName": "GWallet.Backend.ServerUnreachableException",
                        "Message": "Could not communicate with EtherServer"
                      },
                      "LastSuccessfulCommunication": null
                    }
                  ]
                }
              },
              "Item2": "2020-04-04T09:02:07.101435Z"
            }
          ]
        }
      },
      {
        "ServerInfo": {
          "NetworkPath": "node.classicexplorer.org/",
          "ConnectionType": {
            "Encrypted": true,
            "Protocol": {
              "Case": "Http"
            }
          }
        },
        "CommunicationHistory": {
          "Case": "Some",
          "Fields": [
            {
              "Item1": {
                "TimeSpan": "00:00:00.2856347",
                "Status": {
                  "Case": "Fault",
                  "Fields": [
                    {
                      "Exception": {
                        "TypeFullName": "GWallet.Backend.ServerUnreachableException",
                        "Message": "Could not communicate with EtherServer"
                      },
                      "LastSuccessfulCommunication": null
                    }
                  ]
                }
              },
              "Item2": "2020-04-04T09:02:07.076026Z"
            }
          ]
        }
      },
      {
        "ServerInfo": {
          "NetworkPath": "etc-parity.0xinfra.com",
          "ConnectionType": {
            "Encrypted": true,
            "Protocol": {
              "Case": "Http"
            }
          }
        },
        "CommunicationHistory": {
          "Case": "Some",
          "Fields": [
            {
              "Item1": {
                "TimeSpan": "00:00:00.5849980",
                "Status": {
                  "Case": "Fault",
                  "Fields": [
                    {
                      "Exception": {
                        "TypeFullName": "GWallet.Backend.Ether.ServerUnavailableException",
                        "Message": "Could not communicate with EtherServer"
                      },
                      "LastSuccessfulCommunication": {
                        "Case": "Some",
                        "Fields": [
                          "2019-08-22T17:48:03.858896Z"
                        ]
                      }
                    }
                  ]
                }
              },
              "Item2": "2020-04-04T09:02:08.741808Z"
            }
          ]
        }
      },
      {
        "ServerInfo": {
<<<<<<< HEAD
          "NetworkPath": "mewapi.epool.io",
=======
          "NetworkPath": "mew.epool.io",
          "ConnectionType": {
            "Encrypted": true,
            "Protocol": {
              "Case": "Http"
            }
          }
        },
        "CommunicationHistory": {
          "Case": "Some",
          "Fields": [
            {
              "Item1": {
                "TimeSpan": "00:00:00.2275158",
                "Status": {
                  "Case": "Fault",
                  "Fields": [
                    {
                      "Exception": {
                        "TypeFullName": "GWallet.Backend.ServerRefusedException",
                        "Message": "Could not communicate with EtherServer"
                      },
                      "LastSuccessfulCommunication": null
                    }
                  ]
                }
              },
              "Item2": "2020-04-04T08:13:02.96122Z"
            }
          ]
        }
      },
      {
        "ServerInfo": {
          "NetworkPath": "cry.epool.io",
>>>>>>> aa147cfb
          "ConnectionType": {
            "Encrypted": true,
            "Protocol": {
              "Case": "Http"
            }
          }
        },
        "CommunicationHistory": {
          "Case": "Some",
          "Fields": [
            {
              "Item1": {
                "TimeSpan": "00:00:00.7018717",
                "Status": {
                  "Case": "Fault",
                  "Fields": [
                    {
                      "Exception": {
                        "TypeFullName": "GWallet.Backend.ServerRefusedException",
                        "Message": "Could not communicate with EtherServer"
                      },
                      "LastSuccessfulCommunication": null
                    }
                  ]
                }
              },
              "Item2": "2020-04-04T09:02:07.839604Z"
            }
          ]
        }
      },
      {
        "ServerInfo": {
          "NetworkPath": "etc-geth.0xinfra.com",
          "ConnectionType": {
            "Encrypted": true,
            "Protocol": {
              "Case": "Http"
            }
          }
        },
        "CommunicationHistory": {
          "Case": "Some",
          "Fields": [
            {
              "Item1": {
                "TimeSpan": "00:00:00.8566157",
                "Status": {
                  "Case": "Fault",
                  "Fields": [
                    {
                      "Exception": {
                        "TypeFullName": "GWallet.Backend.Ether.ServerUnavailableException",
                        "Message": "Could not communicate with EtherServer"
                      },
                      "LastSuccessfulCommunication": {
                        "Case": "Some",
                        "Fields": [
                          "2019-08-22T17:48:03.6989Z"
                        ]
                      }
                    }
                  ]
                }
              },
              "Item2": "2020-04-04T09:02:08.69633Z"
            }
          ]
        }
      },
      {
        "ServerInfo": {
          "NetworkPath": "ethereumclassic.network",
          "ConnectionType": {
            "Encrypted": true,
            "Protocol": {
              "Case": "Http"
            }
          }
        },
        "CommunicationHistory": {
          "Case": "Some",
          "Fields": [
            {
              "Item1": {
                "TimeSpan": "00:00:00.9461540",
                "Status": {
                  "Case": "Fault",
                  "Fields": [
                    {
                      "Exception": {
                        "TypeFullName": "GWallet.Backend.ServerMisconfiguredException",
                        "Message": "Could not communicate with EtherServer"
                      },
                      "LastSuccessfulCommunication": {
                        "Case": "Some",
                        "Fields": [
                          "2019-08-22T17:48:04.401747Z"
                        ]
                      }
                    }
                  ]
                }
              },
              "Item2": "2020-04-04T09:02:08.803079Z"
            }
          ]
        }
      },
      {
        "ServerInfo": {
          "NetworkPath": "etc-parity.callisto.network",
          "ConnectionType": {
            "Encrypted": true,
            "Protocol": {
              "Case": "Http"
            }
          }
        },
        "CommunicationHistory": {
          "Case": "Some",
          "Fields": [
            {
              "Item1": {
                "TimeSpan": "00:00:01.0163659",
                "Status": {
                  "Case": "Fault",
                  "Fields": [
                    {
                      "Exception": {
                        "TypeFullName": "GWallet.Backend.Ether.ServerChannelNegotiationException",
                        "Message": "Could not communicate with EtherServer (CfErr: OriginSslHandshakeError)"
                      },
                      "LastSuccessfulCommunication": null
                    }
                  ]
                }
              },
              "Item2": "2020-04-04T09:02:08.144436Z"
            }
          ]
        }
      },
      {
        "ServerInfo": {
<<<<<<< HEAD
          "NetworkPath": "cry.epool.io",
=======
          "NetworkPath": "www.ethereumclassic.network",
          "ConnectionType": {
            "Encrypted": true,
            "Protocol": {
              "Case": "Http"
            }
          }
        },
        "CommunicationHistory": {
          "Case": "Some",
          "Fields": [
            {
              "Item1": {
                "TimeSpan": "00:00:08.1290226",
                "Status": {
                  "Case": "Fault",
                  "Fields": [
                    {
                      "Exception": {
                        "TypeFullName": "GWallet.Backend.ServerMisconfiguredException",
                        "Message": "Could not communicate with EtherServer"
                      },
                      "LastSuccessfulCommunication": {
                        "Case": "Some",
                        "Fields": [
                          "2019-08-22T17:48:04.401747Z"
                        ]
                      }
                    }
                  ]
                }
              },
              "Item2": "2020-04-04T08:13:02.834513Z"
            }
          ]
        }
      },
      {
        "ServerInfo": {
          "NetworkPath": "etc-parity.0xinfra.com",
>>>>>>> aa147cfb
          "ConnectionType": {
            "Encrypted": true,
            "Protocol": {
              "Case": "Http"
            }
          }
        },
        "CommunicationHistory": {
          "Case": "Some",
          "Fields": [
            {
              "Item1": {
                "TimeSpan": "00:00:01.0826482",
                "Status": {
                  "Case": "Fault",
                  "Fields": [
                    {
                      "Exception": {
                        "TypeFullName": "GWallet.Backend.ServerRefusedException",
                        "Message": "Could not communicate with EtherServer"
                      },
                      "LastSuccessfulCommunication": null
                    }
                  ]
                }
              },
              "Item2": "2020-04-04T09:02:08.210644Z"
            }
          ]
        }
      }
    ]
  }
}<|MERGE_RESOLUTION|>--- conflicted
+++ resolved
@@ -2645,9 +2645,6 @@
     "ETH": [
       {
         "ServerInfo": {
-<<<<<<< HEAD
-          "NetworkPath": "cloudflare-eth.com/",
-=======
           "NetworkPath": "ethrpc.mewapi.io",
           "ConnectionType": {
             "Encrypted": true,
@@ -2682,8 +2679,7 @@
       },
       {
         "ServerInfo": {
-          "NetworkPath": "nodes.mewapi.io/rpc/eth",
->>>>>>> aa147cfb
+          "NetworkPath": "cloudflare-eth.com/",
           "ConnectionType": {
             "Encrypted": true,
             "Protocol": {
@@ -3263,10 +3259,7 @@
       },
       {
         "ServerInfo": {
-<<<<<<< HEAD
           "NetworkPath": "mewapi.epool.io",
-=======
-          "NetworkPath": "mew.epool.io",
           "ConnectionType": {
             "Encrypted": true,
             "Protocol": {
@@ -3279,7 +3272,7 @@
           "Fields": [
             {
               "Item1": {
-                "TimeSpan": "00:00:00.2275158",
+                "TimeSpan": "00:00:00.7018717",
                 "Status": {
                   "Case": "Fault",
                   "Fields": [
@@ -3293,15 +3286,14 @@
                   ]
                 }
               },
-              "Item2": "2020-04-04T08:13:02.96122Z"
-            }
-          ]
-        }
-      },
-      {
-        "ServerInfo": {
-          "NetworkPath": "cry.epool.io",
->>>>>>> aa147cfb
+              "Item2": "2020-04-04T09:02:07.839604Z"
+            }
+          ]
+        }
+      },
+      {
+        "ServerInfo": {
+          "NetworkPath": "mew.epool.io",
           "ConnectionType": {
             "Encrypted": true,
             "Protocol": {
@@ -3314,7 +3306,7 @@
           "Fields": [
             {
               "Item1": {
-                "TimeSpan": "00:00:00.7018717",
+                "TimeSpan": "00:00:00.2275158",
                 "Status": {
                   "Case": "Fault",
                   "Fields": [
@@ -3328,7 +3320,7 @@
                   ]
                 }
               },
-              "Item2": "2020-04-04T09:02:07.839604Z"
+              "Item2": "2020-04-04T08:13:02.96122Z"
             }
           ]
         }
@@ -3413,43 +3405,6 @@
       },
       {
         "ServerInfo": {
-          "NetworkPath": "etc-parity.callisto.network",
-          "ConnectionType": {
-            "Encrypted": true,
-            "Protocol": {
-              "Case": "Http"
-            }
-          }
-        },
-        "CommunicationHistory": {
-          "Case": "Some",
-          "Fields": [
-            {
-              "Item1": {
-                "TimeSpan": "00:00:01.0163659",
-                "Status": {
-                  "Case": "Fault",
-                  "Fields": [
-                    {
-                      "Exception": {
-                        "TypeFullName": "GWallet.Backend.Ether.ServerChannelNegotiationException",
-                        "Message": "Could not communicate with EtherServer (CfErr: OriginSslHandshakeError)"
-                      },
-                      "LastSuccessfulCommunication": null
-                    }
-                  ]
-                }
-              },
-              "Item2": "2020-04-04T09:02:08.144436Z"
-            }
-          ]
-        }
-      },
-      {
-        "ServerInfo": {
-<<<<<<< HEAD
-          "NetworkPath": "cry.epool.io",
-=======
           "NetworkPath": "www.ethereumclassic.network",
           "ConnectionType": {
             "Encrypted": true,
@@ -3489,8 +3444,41 @@
       },
       {
         "ServerInfo": {
-          "NetworkPath": "etc-parity.0xinfra.com",
->>>>>>> aa147cfb
+          "NetworkPath": "etc-parity.callisto.network",
+          "ConnectionType": {
+            "Encrypted": true,
+            "Protocol": {
+              "Case": "Http"
+            }
+          }
+        },
+        "CommunicationHistory": {
+          "Case": "Some",
+          "Fields": [
+            {
+              "Item1": {
+                "TimeSpan": "00:00:01.0163659",
+                "Status": {
+                  "Case": "Fault",
+                  "Fields": [
+                    {
+                      "Exception": {
+                        "TypeFullName": "GWallet.Backend.Ether.ServerChannelNegotiationException",
+                        "Message": "Could not communicate with EtherServer (CfErr: OriginSslHandshakeError)"
+                      },
+                      "LastSuccessfulCommunication": null
+                    }
+                  ]
+                }
+              },
+              "Item2": "2020-04-04T09:02:08.144436Z"
+            }
+          ]
+        }
+      },
+      {
+        "ServerInfo": {
+          "NetworkPath": "cry.epool.io",
           "ConnectionType": {
             "Encrypted": true,
             "Protocol": {
