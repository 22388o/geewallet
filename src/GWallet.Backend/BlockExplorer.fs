﻿namespace GWallet.Backend

open System

open GWallet.Backend
open GWallet.Backend.Ether
open GWallet.Backend.FSharpUtil.UwpHacks

module BlockExplorer =

    let GetTransactionHistory (account: IAccount): Uri =
        let baseUrl =
              match account.Currency with
              | Currency.BTC ->
                  // SmartBit explorer is built on top of NBitcoin: https://github.com/ProgrammingBlockchain/ProgrammingBlockchain/issues/1
                  "https://www.smartbit.com.au/address/"
              | Currency.LTC ->
                  // because the more popular https://live.blockcypher.com/ltc/ doesn't seem to have segwit support
                  "https://chainz.cryptoid.info/ltc/address.dws?"
              | Currency.ETH ->
                  // most popular one...
                  "https://etherscan.io/address/"
              | Currency.ETC ->
<<<<<<< HEAD
                  // the only one? minergate.com seems to only show blocks, not addresses
                  "https://gastracker.io/addr/"
              | Currency.SAI | Currency.DAI ->
                  SPrintF1 "https://etherscan.io/token/%s?a=" (TokenManager.GetTokenContractAddress account.Currency)
=======
                  // maybe blockscout is better? minergate.com seems to only show blocks, not addresses
                  "https://etcblockexplorer.com/address/addr/"
              | Currency.SAI ->
                  SPrintF1 "https://etherscan.io/token/%s?a=" Ether.TokenManager.SAI_CONTRACT_ADDRESS
              | Currency.DAI ->
                  raise <| NotImplementedException()
>>>>>>> 5cbd1bd1
        Uri(baseUrl + account.PublicAddress)

    let GetTransaction (currency: Currency) (txHash: string): Uri =
        let baseUrl =
              match currency with
              | Currency.BTC ->
                  "https://www.smartbit.com.au/tx/"
              | Currency.LTC ->
                  "https://chainz.cryptoid.info/ltc/tx.dws?"
              | Currency.ETH ->
                  "https://etherscan.io/tx/"
              | Currency.ETC ->
                  "https://etcblockexplorer.com/tx/"
              | Currency.DAI | Currency.SAI ->
                  "https://etherscan.io/tx/"
        Uri(baseUrl + txHash)<|MERGE_RESOLUTION|>--- conflicted
+++ resolved
@@ -21,19 +21,10 @@
                   // most popular one...
                   "https://etherscan.io/address/"
               | Currency.ETC ->
-<<<<<<< HEAD
-                  // the only one? minergate.com seems to only show blocks, not addresses
-                  "https://gastracker.io/addr/"
+                  // maybe blockscout is better? minergate.com seems to only show blocks, not addresses
+                  "https://etcblockexplorer.com/address/addr/"
               | Currency.SAI | Currency.DAI ->
                   SPrintF1 "https://etherscan.io/token/%s?a=" (TokenManager.GetTokenContractAddress account.Currency)
-=======
-                  // maybe blockscout is better? minergate.com seems to only show blocks, not addresses
-                  "https://etcblockexplorer.com/address/addr/"
-              | Currency.SAI ->
-                  SPrintF1 "https://etherscan.io/token/%s?a=" Ether.TokenManager.SAI_CONTRACT_ADDRESS
-              | Currency.DAI ->
-                  raise <| NotImplementedException()
->>>>>>> 5cbd1bd1
         Uri(baseUrl + account.PublicAddress)
 
     let GetTransaction (currency: Currency) (txHash: string): Uri =
