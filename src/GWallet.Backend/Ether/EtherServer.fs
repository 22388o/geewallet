﻿namespace GWallet.Backend.Ether

open System
open System.IO
open System.Net
open System.Numerics
open System.Linq
open System.Threading

open Nethereum.Util
open Nethereum.Hex.HexTypes
open Nethereum.Web3
open Nethereum.RPC.Eth.DTOs
open Nethereum.StandardTokenEIP20.ContractDefinition

open GWallet.Backend

type BalanceType =
    | Unconfirmed
    | Confirmed

type SomeWeb3(url: string) =
    inherit Web3(url)

    member val Url = url with get

type TransactionStatusDetails =
    {
        GasUsed: BigInteger
        Status: BigInteger
    }

module Web3ServerSeedList =

    // -------------- SERVERS TO REVIEW ADDING TO THE REGISTRY: -----------------------------
    //let private PUBLIC_WEB3_API_ETH_INFURA = "https://mainnet.infura.io:8545" ?
    // not sure why the below one doesn't work, gives some JSON error
    //let private ethWeb3EtherScan = SomeWeb3 "https://api.etherscan.io/api"

    // TODO: add the one from https://etcchain.com/api/ too
    // FIXME: the below one doesn't seem to work; we should include it anyway and make the algorithm discard it at runtime
    //let private etcWeb3CommonWealthMantis = SomeWeb3("https://etc-mantis.callisto.network")
    // --------------------------------------------------------------------------------------

    let private GetWeb3Servers (currency: Currency): List<ServerDetails> =
        let baseCurrency =
            if currency = Currency.ETC || currency = Currency.ETH then
                currency
            elif currency.IsEthToken() then
                Currency.ETH
            else
                failwithf "Assertion failed: Ether currency %A not supported?" currency
        ServerRegistry.GetServers baseCurrency |> List.ofSeq

    let Randomize currency =
        let serverList = GetWeb3Servers currency
        Shuffler.Unsort serverList


module Server =

    let private Web3Server (serverDetails: ServerDetails) =
        match serverDetails.ConnectionType with
        | { Protocol = Tcp _ ; Encrypted = _ } ->
            failwithf "Ether server of TCP connection type?: %s" serverDetails.NetworkPath
        | { Protocol = Http ; Encrypted = encrypted } ->
            let protocol =
                if encrypted then
                    "https"
                else
                    "http"
            let uri = sprintf "%s://%s" protocol serverDetails.NetworkPath
            SomeWeb3 uri

    let HttpRequestExceptionMatchesErrorCode (ex: Http.HttpRequestException) (errorCode: int): bool =
        ex.Message.StartsWith(sprintf "%d " errorCode) || ex.Message.Contains(sprintf " %d " errorCode)

    let exMsg = "Could not communicate with EtherServer"
    let PerformEtherRemoteCallWithTimeout<'T,'R> (job: Async<'R>): Async<'R> = async {
        let! maybeResult = FSharpUtil.WithTimeout Config.DEFAULT_NETWORK_TIMEOUT job
        match maybeResult with
        | None ->
            return raise <| ServerTimedOutException("Timeout when trying to communicate with Ether server")
        | Some result ->
            return result
    }

    let MaybeRethrowHttpRequestException (ex: Exception): unit =
        let maybeHttpReqEx = FSharpUtil.FindException<Http.HttpRequestException> ex
        match maybeHttpReqEx with
        | Some httpReqEx ->
            if HttpRequestExceptionMatchesErrorCode httpReqEx (int CloudFlareError.ConnectionTimeOut) then
                raise <| ServerTimedOutException(exMsg, httpReqEx)
            if HttpRequestExceptionMatchesErrorCode httpReqEx (int CloudFlareError.OriginUnreachable) then
                raise <| ServerTimedOutException(exMsg, httpReqEx)

            if HttpRequestExceptionMatchesErrorCode httpReqEx (int CloudFlareError.OriginSslHandshakeError) then
                raise <| ServerChannelNegotiationException(exMsg, CloudFlareError.OriginSslHandshakeError, httpReqEx)

            if HttpRequestExceptionMatchesErrorCode httpReqEx (int CloudFlareError.WebServerDown) then
                raise <| ServerUnreachableException(exMsg, CloudFlareError.WebServerDown, httpReqEx)
            if HttpRequestExceptionMatchesErrorCode httpReqEx (int HttpStatusCode.BadGateway) then
                raise <| ServerUnreachableException(exMsg, HttpStatusCode.BadGateway, httpReqEx)
            if HttpRequestExceptionMatchesErrorCode httpReqEx (int HttpStatusCode.GatewayTimeout) then
                raise <| ServerUnreachableException(exMsg, HttpStatusCode.GatewayTimeout, httpReqEx)

            if HttpRequestExceptionMatchesErrorCode httpReqEx (int HttpStatusCode.ServiceUnavailable) then
                raise <| ServerUnavailableException(exMsg, httpReqEx)

            // TODO: maybe in these cases below, blacklist the server somehow if it keeps giving this error:
            if HttpRequestExceptionMatchesErrorCode httpReqEx (int HttpStatusCode.Forbidden) then
                raise <| ServerMisconfiguredException(exMsg, httpReqEx)
            if HttpRequestExceptionMatchesErrorCode httpReqEx (int HttpStatusCode.MethodNotAllowed) then
                raise <| ServerMisconfiguredException(exMsg, httpReqEx)
            if HttpRequestExceptionMatchesErrorCode httpReqEx (int HttpStatusCode.InternalServerError) then
                raise <| ServerUnavailableException(exMsg, httpReqEx)

            if HttpRequestExceptionMatchesErrorCode
                httpReqEx (int HttpStatusCodeNotPresentInTheBcl.TooManyRequests) then
                    raise <| ServerRestrictiveException(exMsg, httpReqEx)

        | None ->
            ()

    let MaybeRethrowRpcResponseException (ex: Exception): unit =
        let maybeRpcResponseEx = FSharpUtil.FindException<JsonRpcSharp.Client.RpcResponseException> ex
        match maybeRpcResponseEx with
        | Some rpcResponseEx ->
            if rpcResponseEx.RpcError <> null then
                if rpcResponseEx.RpcError.Code = int RpcErrorCode.StatePruningNode then
                    if not (rpcResponseEx.RpcError.Message.Contains("pruning=archive")) then
                        raise <| Exception(sprintf "Expecting 'pruning=archive' in message of a %d code"
                                                   (int RpcErrorCode.StatePruningNode), rpcResponseEx)
                    else
                        raise <| ServerMisconfiguredException(exMsg, rpcResponseEx)
                if (rpcResponseEx.RpcError.Code = int RpcErrorCode.UnknownBlockNumber) then
                    raise <| ServerMisconfiguredException(exMsg, rpcResponseEx)
                if rpcResponseEx.RpcError.Code = int RpcErrorCode.GatewayTimeout then
                    raise <| ServerMisconfiguredException(exMsg, rpcResponseEx)
                raise <| Exception(sprintf "RpcResponseException with RpcError Code %d and Message %s (%s)"
                                         rpcResponseEx.RpcError.Code
                                         rpcResponseEx.RpcError.Message
                                         rpcResponseEx.Message,
                                   rpcResponseEx)
        | None ->
            ()

    let MaybeRethrowRpcClientTimeoutException (ex: Exception): unit =
        let maybeRpcTimeoutException =
            FSharpUtil.FindException<JsonRpcSharp.Client.RpcClientTimeoutException> ex
        match maybeRpcTimeoutException with
        | Some rpcTimeoutEx ->
            raise <| ServerTimedOutException(exMsg, rpcTimeoutEx)
        | None ->
            ()

    let MaybeRethrowNetworkingException (ex: Exception): unit =
        let maybeSocketRewrappedException = Networking.FindExceptionToRethrow ex exMsg
        match maybeSocketRewrappedException with
        | Some socketRewrappedException ->
            raise socketRewrappedException
        | None ->
            ()

    // this could be a Xamarin.Android bug (see https://gitlab.com/knocte/geewallet/issues/119)
    let MaybeRethrowObjectDisposedException (ex: Exception): unit =
        let maybeRpcUnknownEx = FSharpUtil.FindException<JsonRpcSharp.Client.RpcClientUnknownException> ex
        match maybeRpcUnknownEx with
        | Some rpcUnknownEx ->
            let maybeObjectDisposedEx = FSharpUtil.FindException<ObjectDisposedException> ex
            match maybeObjectDisposedEx with
            | Some objectDisposedEx ->
                if objectDisposedEx.Message.Contains "MobileAuthenticatedStream" then
                    raise <| ProtocolGlitchException(objectDisposedEx.Message, objectDisposedEx)
            | None ->
                ()
        | None ->
            ()

<<<<<<< HEAD
    let private ReworkException (ex: Exception): unit =
        let maybeWebEx = FSharpUtil.FindException<WebException> ex
        match maybeWebEx with
        | Some webEx ->

            // TODO: send a warning in Sentry
            if webEx.Status = WebExceptionStatus.UnknownError then
                raise <| ServerUnreachableException(exMsg, webEx)

            if webEx.Status = WebExceptionStatus.NameResolutionFailure then
                raise <| ServerCannotBeResolvedException(exMsg, webEx)
            if webEx.Status = WebExceptionStatus.ReceiveFailure then
                raise <| ServerTimedOutException(exMsg, webEx)
            if webEx.Status = WebExceptionStatus.ConnectFailure then
                raise <| ServerUnreachableException(exMsg, webEx)

            if webEx.Status = WebExceptionStatus.SecureChannelFailure then
                raise <| ServerChannelNegotiationException(exMsg, webEx.Status, webEx)
            if webEx.Status = WebExceptionStatus.RequestCanceled then
                raise <| ServerChannelNegotiationException(exMsg, webEx.Status, webEx)
            if (webEx.Status = WebExceptionStatus.TrustFailure) then
                raise <| ServerChannelNegotiationException(exMsg, webEx.Status, webEx)

            // as Ubuntu 18.04's Mono (4.6.2) doesn't have TLS1.2 support, this below is more likely to happen:
            if not Networking.Tls12Support then
                if webEx.Status = WebExceptionStatus.SendFailure then
                    raise <| ServerUnreachableException(exMsg, webEx)
=======
    // this could be a mono 6.0.x bug (see https://gitlab.com/knocte/geewallet/issues/121)
    let MaybeRethrowSslException (ex: Exception): unit =
        let maybeRpcUnknownEx = FSharpUtil.FindException<Nethereum.JsonRpc.Client.RpcClientUnknownException> ex
        match maybeRpcUnknownEx with
        | Some rpcUnknownEx ->
            let maybeHttpReqEx = FSharpUtil.FindException<Http.HttpRequestException> ex
            match maybeHttpReqEx with
            | Some httpReqEx ->
                if httpReqEx.Message.Contains "SSL" then
                    let maybeIOEx = FSharpUtil.FindException<IOException> ex
                    match maybeIOEx with
                    | Some ioEx ->
                        raise <| ProtocolGlitchException(ioEx.Message, ex)
                    | None ->
                        let maybeSecEx =
                            FSharpUtil.FindException<System.Security.Authentication.AuthenticationException> ex
                        match maybeSecEx with
                        | Some secEx ->
                            raise <| ProtocolGlitchException(secEx.Message, ex)
                        | None ->
                            ()
            | None ->
                ()
        | None ->
            ()

    let WaitOnTask<'T,'R> (func: 'T -> Task<'R>) (arg: 'T): 'R =
        let result =
            try
                PerformEthereumRemoteCall func arg |> Async.RunSynchronously
            with
            | ex ->
                let maybeWebEx = FSharpUtil.FindException<WebException> ex
                match maybeWebEx with
                | Some webEx ->

                    // TODO: send a warning in Sentry
                    if webEx.Status = WebExceptionStatus.UnknownError then
                        raise <| ServerUnreachableException(exMsg, webEx)

                    if webEx.Status = WebExceptionStatus.NameResolutionFailure then
                        raise <| ServerCannotBeResolvedException(exMsg, webEx)
                    if webEx.Status = WebExceptionStatus.SecureChannelFailure then
                        raise <| ServerChannelNegotiationException(exMsg, webEx)
                    if webEx.Status = WebExceptionStatus.ReceiveFailure then
                        raise <| ServerTimedOutException(exMsg, webEx)
                    if webEx.Status = WebExceptionStatus.ConnectFailure then
                        raise <| ServerUnreachableException(exMsg, webEx)
                    if webEx.Status = WebExceptionStatus.RequestCanceled then
                        raise <| ServerChannelNegotiationException(exMsg, webEx)

                    if (webEx.Status = WebExceptionStatus.TrustFailure) then
                        raise <| ServerChannelNegotiationException(exMsg, webEx)

                    // as Ubuntu 18.04's Mono (4.6.2) doesn't have TLS1.2 support, this below is more likely to happen:
                    if not Networking.Tls12Support then
                        if (webEx.Status = WebExceptionStatus.SendFailure) then
                            raise <| ServerUnreachableException(exMsg, webEx)

                    raise (UnhandledWebException(webEx.Status, webEx))
                | None ->
                    MaybeRethrowHttpRequestException ex
>>>>>>> 7c17b72b

            raise <| UnhandledWebException(webEx.Status, webEx)

        | None ->
            MaybeRethrowHttpRequestException ex

            MaybeRethrowRpcResponseException ex

            MaybeRethrowRpcClientTimeoutException ex

<<<<<<< HEAD
            MaybeRethrowNetworkingException ex
=======
                    MaybeRethrowSslException ex

                    reraise()
>>>>>>> 7c17b72b

            MaybeRethrowObjectDisposedException ex


    let HandlePossibleEtherFailures<'T,'R> (job: Async<'R>): Async<'R> = async {
        try
            let! result = PerformEtherRemoteCallWithTimeout job
            return result
        with
        | ex ->
            ReworkException ex

            return raise <| FSharpUtil.ReRaise ex
    }

    let private NumberOfParallelJobsForMode mode =
        match mode with
        | Mode.Fast -> 5u
        | Mode.Analysis -> 3u

    let private FaultTolerantParallelClientInnerSettings (numberOfConsistentResponsesRequired: uint32)
                                                         (mode: Mode) =
        {
            NumberOfParallelJobsAllowed = NumberOfParallelJobsForMode mode
            ConsistencyConfig = SpecificNumberOfConsistentResponsesRequired numberOfConsistentResponsesRequired;
            NumberOfRetries = Config.NUMBER_OF_RETRIES_TO_SAME_SERVERS;
            NumberOfRetriesForInconsistency = Config.NUMBER_OF_RETRIES_TO_SAME_SERVERS;
            Mode = mode
            ShouldReportUncancelledJobs = true
        }

    let private FaultTolerantParallelClientDefaultSettings (currency: Currency) (mode: Mode) =
        let numberOfConsistentResponsesRequired =
            if not Networking.Tls12Support then
                1u
            else
                2u
        FaultTolerantParallelClientInnerSettings numberOfConsistentResponsesRequired
                                                 mode

    let private FaultTolerantParallelClientSettingsForBalanceCheck (currency: Currency)
                                                                   (mode: Mode)
                                                                   (cacheMatchFunc: decimal->bool) =
        let defaultSettings = FaultTolerantParallelClientDefaultSettings currency mode
        if mode = Mode.Fast then
            {
                defaultSettings with
                    ConsistencyConfig = OneServerConsistentWithCacheOrTwoServers cacheMatchFunc
            }
        else
            defaultSettings

    let private FaultTolerantParallelClientSettingsForBroadcast () =
        FaultTolerantParallelClientInnerSettings 1u Mode.Fast

    let private NUMBER_OF_CONSISTENT_RESPONSES_TO_TRUST_ETH_SERVER_RESULTS = 2
    let private NUMBER_OF_ALLOWED_PARALLEL_CLIENT_QUERY_JOBS = 3

    let private faultTolerantEtherClient =
        JsonRpcSharp.Client.RpcClient.ConnectionTimeout <- Config.DEFAULT_NETWORK_TIMEOUT
        FaultTolerantParallelClient<ServerDetails,CommunicationUnsuccessfulException> Caching.Instance.SaveServerLastStat

    // FIXME: seems there's some code duplication between this function and UtxoAccount's GetRandomizedFuncs function
    let private GetWeb3Funcs<'T,'R> (currency: Currency)
                                    (web3Func: SomeWeb3->Async<'R>)
                                        : List<Server<ServerDetails,'R>> =

        let Web3ServerToRetrievalFunc (web3Server: SomeWeb3)
                                          (web3ClientFunc: SomeWeb3->Async<'R>)
                                              : Async<'R> = async {
            try
                return! web3Func web3Server

            // NOTE: try to make this 'with' block be in sync with the one in UtxoCoinAccount:GetRandomizedFuncs()
            with
            | :? CommunicationUnsuccessfulException as ex ->
                return raise <| FSharpUtil.ReRaise ex
            | ex ->
                return raise <| Exception(sprintf "Some problem when connecting to %s" web3Server.Url, ex)
        }

        let Web3ServerToGenericServer (web3ClientFunc: SomeWeb3->Async<'R>)
                                      (etherServer: ServerDetails)
                                              : Server<ServerDetails,'R> =

            let lastDetailsForServer =
                match Caching.Instance.RetreiveLastServerHistory etherServer.NetworkPath with
                | None -> etherServer
                | Some historyInCache ->
                    { etherServer with
                        CommunicationHistory = Some historyInCache }
            let web3 = Web3Server lastDetailsForServer
            let retrievalFunc = web3ClientFunc

            {
                Details = lastDetailsForServer
                Retrieval = Web3ServerToRetrievalFunc web3 web3ClientFunc
            }

        let web3servers = Web3ServerSeedList.Randomize currency |> List.ofSeq
        let serverFuncs =
            List.map (Web3ServerToGenericServer web3Func)
                     web3servers
        serverFuncs

    let GetTransactionCount (currency: Currency) (address: string)
                                : Async<HexBigInteger> =
        async {
            let web3Funcs =
                let web3Func (web3: Web3): Async<HexBigInteger> =
                    let transactionCountJob =
                        async {
                            let! cancelToken = Async.CancellationToken
                            let task =
                                web3.Eth.Transactions.GetTransactionCount.SendRequestAsync(address, null, cancelToken)
                            return! Async.AwaitTask task
                        }
                    HandlePossibleEtherFailures transactionCountJob
                GetWeb3Funcs currency web3Func
            return! faultTolerantEtherClient.Query
                (FaultTolerantParallelClientDefaultSettings currency Mode.Fast)
                web3Funcs
        }

    let private NUMBER_OF_CONFIRMATIONS_TO_CONSIDER_BALANCE_CONFIRMED = BigInteger(45)
    let private GetBlockToCheckForConfirmedBalance(web3: Web3): Async<BlockParameter> =
        async {
            let! cancelToken = Async.CancellationToken
            let! latestBlock =
                web3.Eth.Blocks.GetBlockNumber.SendRequestAsync (null, cancelToken)
                    |> Async.AwaitTask
            if (latestBlock = null) then
                failwith "latestBlock somehow is null"

            let blockToCheck = BigInteger.Subtract(latestBlock.Value,
                                                   NUMBER_OF_CONFIRMATIONS_TO_CONSIDER_BALANCE_CONFIRMED)

            if blockToCheck.Sign < 0 then
                let errMsg = sprintf
                                 "Looks like we received a wrong latestBlock(%s) because the substract was negative(%s)"
                                     (latestBlock.Value.ToString())
                                     (blockToCheck.ToString())
                raise <| ServerMisconfiguredException errMsg

            return BlockParameter(HexBigInteger(blockToCheck))
        }

    let private GetConfirmedEtherBalanceInternal (web3: Web3) (publicAddress: string): Async<HexBigInteger> =
        async {
            let! blockForConfirmationReference = GetBlockToCheckForConfirmedBalance web3
(*
            if (Config.DebugLog) then
                Console.Error.WriteLine (sprintf "Last block number and last confirmed block number: %s: %s"
                                                 (latestBlock.Value.ToString()) (blockForConfirmationReference.BlockNumber.Value.ToString()))
*)

            let! cancelToken = Async.CancellationToken
            cancelToken.ThrowIfCancellationRequested()
            let! balance =
                web3.Eth.GetBalance.SendRequestAsync (publicAddress,
                                                      blockForConfirmationReference,
                                                      null,
                                                      cancelToken)
                    |> Async.AwaitTask
            return balance
        }

    let private CachedBalanceMatch address currency someBalanceRetreived =
        match Caching.Instance.TryRetreiveLastCompoundBalance address currency with
        | None -> false
        | Some balance -> someBalanceRetreived = balance

    let GetEtherBalance (currency: Currency) (address: string) (balType: BalanceType) (mode: Mode)
                        (cancelSourceOption: Option<CancellationTokenSource>)
                                     : Async<decimal> =
        async {
            let web3Funcs =
                let web3Func (web3: Web3): Async<decimal> = async {
                    let job =
                        match balType with
                        | BalanceType.Confirmed ->
                            GetConfirmedEtherBalanceInternal web3 address
                        | BalanceType.Unconfirmed ->
                            async {
                                let! cancelToken = Async.CancellationToken
                                let task = web3.Eth.GetBalance.SendRequestAsync (address, null, cancelToken)
                                return! Async.AwaitTask task
                            }
                    let! balance = HandlePossibleEtherFailures job
                    if Object.ReferenceEquals(balance, null) then
                        failwith "Weird null response from balance job"
                    return UnitConversion.Convert.FromWei(balance.Value, UnitConversion.EthUnit.Ether)
                }
                GetWeb3Funcs currency web3Func

            let query =
                match cancelSourceOption with
                | None ->
                    faultTolerantEtherClient.Query
                | Some cancelSource ->
                    faultTolerantEtherClient.QueryWithCancellation cancelSource

            return! query
                        (FaultTolerantParallelClientSettingsForBalanceCheck
                            currency mode (CachedBalanceMatch address currency))
                        web3Funcs
        }

    let private GetConfirmedTokenBalanceInternal (web3: Web3) (publicAddress: string): Async<decimal> =
        if (web3 = null) then
            invalidArg "web3" "web3 argument should not be null"

        async {
            let! blockForConfirmationReference = GetBlockToCheckForConfirmedBalance web3
            let balanceOfFunctionMsg = BalanceOfFunction(Owner = publicAddress)

            let contractHandler = web3.Eth.GetContractHandler(TokenManager.DAI_CONTRACT_ADDRESS)
            if (contractHandler = null) then
                failwith "contractHandler somehow is null"

            let! cancelToken = Async.CancellationToken
            cancelToken.ThrowIfCancellationRequested()
            let! balance = contractHandler.QueryAsync<BalanceOfFunction,BigInteger>
                                    (balanceOfFunctionMsg,
                                     blockForConfirmationReference,
                                     cancelToken) |> Async.AwaitTask
            return UnitConversion.Convert.FromWei(balance, UnitConversion.EthUnit.Ether)
        }


    let GetTokenBalance (currency: Currency)
                        (address: string)
                        (balType: BalanceType)
                        (mode: Mode)
                        (cancelSourceOption: Option<CancellationTokenSource>)
                            : Async<decimal> =
        async {
            let web3Funcs =
                let web3Func (web3: Web3): Async<decimal> =
                    let job =
                        match balType with
                        | BalanceType.Confirmed ->
                            GetConfirmedTokenBalanceInternal web3 address
                        | BalanceType.Unconfirmed ->
                            let tokenService = TokenManager.DaiContract web3
                            async {
                                let! cancelToken = Async.CancellationToken
                                let task = tokenService.BalanceOfQueryAsync (address, null, cancelToken)
                                let! balance = Async.AwaitTask task
                                return UnitConversion.Convert.FromWei(balance, UnitConversion.EthUnit.Ether)
                            }

                    HandlePossibleEtherFailures job
                GetWeb3Funcs currency web3Func

            let query =
                match cancelSourceOption with
                | None ->
                    faultTolerantEtherClient.Query
                | Some cancelSource ->
                    faultTolerantEtherClient.QueryWithCancellation cancelSource

            return! query
                        (FaultTolerantParallelClientSettingsForBalanceCheck
                            currency mode (CachedBalanceMatch address currency))
                        web3Funcs
        }

    let EstimateTokenTransferFee (baseCurrency: Currency) (account: IAccount) (amount: decimal) destination
                                     : Async<HexBigInteger> =
        async {
            let web3Funcs =
                let web3Func (web3: Web3): Async<HexBigInteger> =
                    let contractHandler = web3.Eth.GetContractHandler(TokenManager.DAI_CONTRACT_ADDRESS)
                    let amountInWei = UnitConversion.Convert.ToWei(amount, UnitConversion.EthUnit.Ether)
                    let transferFunctionMsg = TransferFunction(FromAddress = account.PublicAddress,
                                                               To = destination,
                                                               Value = amountInWei)
                    let gasJob =
                        async {
                            let! cancelToken = Async.CancellationToken
                            let task =
                                contractHandler.EstimateGasAsync<TransferFunction>(transferFunctionMsg, cancelToken)
                            return! Async.AwaitTask task
                        }
                    HandlePossibleEtherFailures gasJob
                GetWeb3Funcs account.Currency web3Func
            return! faultTolerantEtherClient.Query
                        (FaultTolerantParallelClientDefaultSettings baseCurrency Mode.Fast)
                        web3Funcs
        }

    let private AverageGasPrice (gasPricesFromDifferentServers: List<HexBigInteger>): HexBigInteger =
        let sum = gasPricesFromDifferentServers.Select(fun hbi -> hbi.Value)
                                               .Aggregate(fun bi1 bi2 -> BigInteger.Add(bi1, bi2))
        let avg = BigInteger.Divide(sum, BigInteger(gasPricesFromDifferentServers.Length))
        HexBigInteger(avg)

    let GetGasPrice (currency: Currency)
        : Async<HexBigInteger> =
        async {
            let web3Funcs =
                let web3Func (web3: Web3): Async<HexBigInteger> =
                    let gasPriceJob =
                        async {
                            let! cancelToken = Async.CancellationToken
                            let task = web3.Eth.GasPrice.SendRequestAsync(null, cancelToken)
                            return! Async.AwaitTask task
                        }
                    HandlePossibleEtherFailures gasPriceJob
                GetWeb3Funcs currency web3Func
            let minResponsesRequired = 2u
            return! faultTolerantEtherClient.Query
                        { FaultTolerantParallelClientDefaultSettings currency Mode.Fast with
                              ConsistencyConfig = AverageBetweenResponses (minResponsesRequired, AverageGasPrice) }
                        web3Funcs

        }

    let BroadcastTransaction (currency: Currency) (transaction: string)
        : Async<string> =
        let insufficientFundsMsg = "Insufficient funds"

        async {
            let web3Funcs =
                let web3Func (web3: Web3): Async<string> =
                    let broadcastJob =
                        async {
                            let! cancelToken = Async.CancellationToken
                            let task =
                                web3.Eth.Transactions.SendRawTransaction.SendRequestAsync(transaction, null, cancelToken)
                            return! Async.AwaitTask task
                        }
                    HandlePossibleEtherFailures broadcastJob
                GetWeb3Funcs currency web3Func
            try
                return! faultTolerantEtherClient.Query
                            (FaultTolerantParallelClientSettingsForBroadcast ())
                            web3Funcs
            with
            | ex ->
                match FSharpUtil.FindException<JsonRpcSharp.Client.RpcResponseException> ex with
                | None ->
                    return raise (FSharpUtil.ReRaise ex)
                | Some rpcResponseException ->
                    // FIXME: this is fragile, ideally should respond with an error code
                    if rpcResponseException.Message.StartsWith(insufficientFundsMsg,
                                                               StringComparison.InvariantCultureIgnoreCase) then
                        return raise InsufficientFunds
                    else
                        return raise (FSharpUtil.ReRaise ex)
        }

    let private GetTransactionDetailsFromTransactionReceipt (currency: Currency) (txHash: string)
                                          : Async<TransactionStatusDetails> =
        async {
            let web3Funcs =
                let web3Func (web3: Web3): Async<TransactionStatusDetails> =
                    async {
                        let! cancelToken = Async.CancellationToken
                        let task =
                            web3.TransactionManager.TransactionReceiptService.PollForReceiptAsync(txHash, cancelToken)
                        let! transactionReceipt = Async.AwaitTask task
                        return {
                            GasUsed = transactionReceipt.GasUsed.Value
                            Status = transactionReceipt.Status.Value
                        }
                    } |> HandlePossibleEtherFailures
                GetWeb3Funcs currency web3Func
            return! faultTolerantEtherClient.Query
                (FaultTolerantParallelClientDefaultSettings currency Mode.Fast)
                web3Funcs
        }

    let IsOutOfGas (currency: Currency) (txHash: string) (spentGas: int64): Async<bool> =
        async {
            let! transactionStatusDetails = GetTransactionDetailsFromTransactionReceipt currency txHash
            let failureStatus = BigInteger.Zero
            return transactionStatusDetails.Status = failureStatus &&
                   transactionStatusDetails.GasUsed = BigInteger(spentGas)
        }

    let private GetContractCode (baseCurrency: Currency) (address: string)
                                    : Async<string> =
        async {
            let web3Funcs =
                let web3Func (web3: Web3): Async<string> =
                    let contractCodeJob =
                        async {
                            let! cancelToken = Async.CancellationToken
                            let task = web3.Eth.GetCode.SendRequestAsync(address, null, cancelToken)
                            return! Async.AwaitTask task
                        }
                    HandlePossibleEtherFailures contractCodeJob
                GetWeb3Funcs baseCurrency web3Func
            return! faultTolerantEtherClient.Query
                (FaultTolerantParallelClientDefaultSettings baseCurrency Mode.Fast)
                web3Funcs
        }

    let CheckIfAddressIsAValidPaymentDestination (currency: Currency) (address: string): Async<unit> =
        async {
            let! contractCode = GetContractCode currency address
            let emptyContract = "0x"

            if not (contractCode.StartsWith emptyContract) then
                failwithf "GetCode API should always return a string starting with %s, but got: %s"
                          emptyContract contractCode
            elif contractCode <> emptyContract then
                return raise <| InvalidDestinationAddress "Sending to contract addresses is not supported yet. Supply a normal address please."
        }
<|MERGE_RESOLUTION|>--- conflicted
+++ resolved
@@ -177,38 +177,9 @@
         | None ->
             ()
 
-<<<<<<< HEAD
-    let private ReworkException (ex: Exception): unit =
-        let maybeWebEx = FSharpUtil.FindException<WebException> ex
-        match maybeWebEx with
-        | Some webEx ->
-
-            // TODO: send a warning in Sentry
-            if webEx.Status = WebExceptionStatus.UnknownError then
-                raise <| ServerUnreachableException(exMsg, webEx)
-
-            if webEx.Status = WebExceptionStatus.NameResolutionFailure then
-                raise <| ServerCannotBeResolvedException(exMsg, webEx)
-            if webEx.Status = WebExceptionStatus.ReceiveFailure then
-                raise <| ServerTimedOutException(exMsg, webEx)
-            if webEx.Status = WebExceptionStatus.ConnectFailure then
-                raise <| ServerUnreachableException(exMsg, webEx)
-
-            if webEx.Status = WebExceptionStatus.SecureChannelFailure then
-                raise <| ServerChannelNegotiationException(exMsg, webEx.Status, webEx)
-            if webEx.Status = WebExceptionStatus.RequestCanceled then
-                raise <| ServerChannelNegotiationException(exMsg, webEx.Status, webEx)
-            if (webEx.Status = WebExceptionStatus.TrustFailure) then
-                raise <| ServerChannelNegotiationException(exMsg, webEx.Status, webEx)
-
-            // as Ubuntu 18.04's Mono (4.6.2) doesn't have TLS1.2 support, this below is more likely to happen:
-            if not Networking.Tls12Support then
-                if webEx.Status = WebExceptionStatus.SendFailure then
-                    raise <| ServerUnreachableException(exMsg, webEx)
-=======
     // this could be a mono 6.0.x bug (see https://gitlab.com/knocte/geewallet/issues/121)
     let MaybeRethrowSslException (ex: Exception): unit =
-        let maybeRpcUnknownEx = FSharpUtil.FindException<Nethereum.JsonRpc.Client.RpcClientUnknownException> ex
+        let maybeRpcUnknownEx = FSharpUtil.FindException<JsonRpcSharp.Client.RpcClientUnknownException> ex
         match maybeRpcUnknownEx with
         | Some rpcUnknownEx ->
             let maybeHttpReqEx = FSharpUtil.FindException<Http.HttpRequestException> ex
@@ -232,43 +203,33 @@
         | None ->
             ()
 
-    let WaitOnTask<'T,'R> (func: 'T -> Task<'R>) (arg: 'T): 'R =
-        let result =
-            try
-                PerformEthereumRemoteCall func arg |> Async.RunSynchronously
-            with
-            | ex ->
-                let maybeWebEx = FSharpUtil.FindException<WebException> ex
-                match maybeWebEx with
-                | Some webEx ->
-
-                    // TODO: send a warning in Sentry
-                    if webEx.Status = WebExceptionStatus.UnknownError then
-                        raise <| ServerUnreachableException(exMsg, webEx)
-
-                    if webEx.Status = WebExceptionStatus.NameResolutionFailure then
-                        raise <| ServerCannotBeResolvedException(exMsg, webEx)
-                    if webEx.Status = WebExceptionStatus.SecureChannelFailure then
-                        raise <| ServerChannelNegotiationException(exMsg, webEx)
-                    if webEx.Status = WebExceptionStatus.ReceiveFailure then
-                        raise <| ServerTimedOutException(exMsg, webEx)
-                    if webEx.Status = WebExceptionStatus.ConnectFailure then
-                        raise <| ServerUnreachableException(exMsg, webEx)
-                    if webEx.Status = WebExceptionStatus.RequestCanceled then
-                        raise <| ServerChannelNegotiationException(exMsg, webEx)
-
-                    if (webEx.Status = WebExceptionStatus.TrustFailure) then
-                        raise <| ServerChannelNegotiationException(exMsg, webEx)
-
-                    // as Ubuntu 18.04's Mono (4.6.2) doesn't have TLS1.2 support, this below is more likely to happen:
-                    if not Networking.Tls12Support then
-                        if (webEx.Status = WebExceptionStatus.SendFailure) then
-                            raise <| ServerUnreachableException(exMsg, webEx)
-
-                    raise (UnhandledWebException(webEx.Status, webEx))
-                | None ->
-                    MaybeRethrowHttpRequestException ex
->>>>>>> 7c17b72b
+    let private ReworkException (ex: Exception): unit =
+        let maybeWebEx = FSharpUtil.FindException<WebException> ex
+        match maybeWebEx with
+        | Some webEx ->
+
+            // TODO: send a warning in Sentry
+            if webEx.Status = WebExceptionStatus.UnknownError then
+                raise <| ServerUnreachableException(exMsg, webEx)
+
+            if webEx.Status = WebExceptionStatus.NameResolutionFailure then
+                raise <| ServerCannotBeResolvedException(exMsg, webEx)
+            if webEx.Status = WebExceptionStatus.ReceiveFailure then
+                raise <| ServerTimedOutException(exMsg, webEx)
+            if webEx.Status = WebExceptionStatus.ConnectFailure then
+                raise <| ServerUnreachableException(exMsg, webEx)
+
+            if webEx.Status = WebExceptionStatus.SecureChannelFailure then
+                raise <| ServerChannelNegotiationException(exMsg, webEx.Status, webEx)
+            if webEx.Status = WebExceptionStatus.RequestCanceled then
+                raise <| ServerChannelNegotiationException(exMsg, webEx.Status, webEx)
+            if (webEx.Status = WebExceptionStatus.TrustFailure) then
+                raise <| ServerChannelNegotiationException(exMsg, webEx.Status, webEx)
+
+            // as Ubuntu 18.04's Mono (4.6.2) doesn't have TLS1.2 support, this below is more likely to happen:
+            if not Networking.Tls12Support then
+                if webEx.Status = WebExceptionStatus.SendFailure then
+                    raise <| ServerUnreachableException(exMsg, webEx)
 
             raise <| UnhandledWebException(webEx.Status, webEx)
 
@@ -279,15 +240,11 @@
 
             MaybeRethrowRpcClientTimeoutException ex
 
-<<<<<<< HEAD
             MaybeRethrowNetworkingException ex
-=======
-                    MaybeRethrowSslException ex
-
-                    reraise()
->>>>>>> 7c17b72b
 
             MaybeRethrowObjectDisposedException ex
+
+            MaybeRethrowSslException ex
 
 
     let HandlePossibleEtherFailures<'T,'R> (job: Async<'R>): Async<'R> = async {
