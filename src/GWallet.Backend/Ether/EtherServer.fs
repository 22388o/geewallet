﻿namespace GWallet.Backend.Ether

open System
open System.IO
open System.Net
open System.Numerics
open System.Linq
open System.Threading

open Nethereum.Util
open Nethereum.Hex.HexTypes
open Nethereum.Web3
open Nethereum.RPC.Eth.DTOs
open Nethereum.StandardTokenEIP20.ContractDefinition

open GWallet.Backend

type BalanceType =
    | Unconfirmed
    | Confirmed

type SomeWeb3(url: string) =
    inherit Web3(url)

    member val Url = url with get

type TransactionStatusDetails =
    {
        GasUsed: BigInteger
        Status: BigInteger
    }

module Web3ServerSeedList =

    // -------------- SERVERS TO REVIEW ADDING TO THE REGISTRY: -----------------------------
    //let private PUBLIC_WEB3_API_ETH_INFURA = "https://mainnet.infura.io:8545" ?
    // not sure why the below one doesn't work, gives some JSON error
    //let private ethWeb3EtherScan = SomeWeb3 "https://api.etherscan.io/api"

    // TODO: add the one from https://etcchain.com/api/ too
    // FIXME: the below one doesn't seem to work; we should include it anyway and make the algorithm discard it at runtime
    //let private etcWeb3CommonWealthMantis = SomeWeb3("https://etc-mantis.callisto.network")
    // --------------------------------------------------------------------------------------

    let private GetEtherServers (currency: Currency): List<ServerDetails> =
        let baseCurrency =
            if currency = Currency.ETC || currency = Currency.ETH then
                currency
            elif currency.IsEthToken() then
                Currency.ETH
            else
                failwithf "Assertion failed: Ether currency %A not supported?" currency
        Caching.Instance.GetServers baseCurrency |> List.ofSeq

    let Randomize currency =
        let serverList = GetEtherServers currency
        Shuffler.Unsort serverList


module Server =

    let private Web3Server (serverDetails: ServerDetails) =
        match serverDetails.ServerInfo.ConnectionType with
        | { Protocol = Tcp _ ; Encrypted = _ } ->
            failwithf "Ether server of TCP connection type?: %s" serverDetails.ServerInfo.NetworkPath
        | { Protocol = Http ; Encrypted = encrypted } ->
            let protocol =
                if encrypted then
                    "https"
                else
                    "http"
            let uri = sprintf "%s://%s" protocol serverDetails.ServerInfo.NetworkPath
            SomeWeb3 uri

    let HttpRequestExceptionMatchesErrorCode (ex: Http.HttpRequestException) (errorCode: int): bool =
        ex.Message.StartsWith(sprintf "%d " errorCode) || ex.Message.Contains(sprintf " %d " errorCode)

    let exMsg = "Could not communicate with EtherServer"
    let PerformEtherRemoteCallWithTimeout<'T,'R> (job: Async<'R>): Async<'R> = async {
        let! maybeResult = FSharpUtil.WithTimeout Config.DEFAULT_NETWORK_TIMEOUT job
        match maybeResult with
        | None ->
            return raise <| ServerTimedOutException("Timeout when trying to communicate with Ether server")
        | Some result ->
            return result
    }

    let MaybeRethrowHttpRequestException (ex: Exception): unit =
        let maybeHttpReqEx = FSharpUtil.FindException<Http.HttpRequestException> ex
        match maybeHttpReqEx with
        | Some httpReqEx ->
            if HttpRequestExceptionMatchesErrorCode httpReqEx (int CloudFlareError.ConnectionTimeOut) then
                raise <| ServerTimedOutException(exMsg, httpReqEx)
            if HttpRequestExceptionMatchesErrorCode httpReqEx (int CloudFlareError.OriginUnreachable) then
                raise <| ServerTimedOutException(exMsg, httpReqEx)

            if HttpRequestExceptionMatchesErrorCode httpReqEx (int CloudFlareError.OriginSslHandshakeError) then
                raise <| ServerChannelNegotiationException(exMsg, CloudFlareError.OriginSslHandshakeError, httpReqEx)

            if HttpRequestExceptionMatchesErrorCode httpReqEx (int CloudFlareError.WebServerDown) then
                raise <| ServerUnreachableException(exMsg, CloudFlareError.WebServerDown, httpReqEx)
            if HttpRequestExceptionMatchesErrorCode httpReqEx (int HttpStatusCode.BadGateway) then
                raise <| ServerUnreachableException(exMsg, HttpStatusCode.BadGateway, httpReqEx)
            if HttpRequestExceptionMatchesErrorCode httpReqEx (int HttpStatusCode.GatewayTimeout) then
                raise <| ServerUnreachableException(exMsg, HttpStatusCode.GatewayTimeout, httpReqEx)

            if HttpRequestExceptionMatchesErrorCode httpReqEx (int HttpStatusCode.ServiceUnavailable) then
                raise <| ServerUnavailableException(exMsg, httpReqEx)

            // TODO: maybe in these cases below, blacklist the server somehow if it keeps giving this error:
            if HttpRequestExceptionMatchesErrorCode httpReqEx (int HttpStatusCode.Forbidden) then
                raise <| ServerMisconfiguredException(exMsg, httpReqEx)
            if HttpRequestExceptionMatchesErrorCode httpReqEx (int HttpStatusCode.MethodNotAllowed) then
                raise <| ServerMisconfiguredException(exMsg, httpReqEx)
            if HttpRequestExceptionMatchesErrorCode httpReqEx (int HttpStatusCode.InternalServerError) then
                raise <| ServerUnavailableException(exMsg, httpReqEx)

            if HttpRequestExceptionMatchesErrorCode
                httpReqEx (int HttpStatusCodeNotPresentInTheBcl.TooManyRequests) then
                    raise <| ServerRestrictiveException(exMsg, httpReqEx)
            if HttpRequestExceptionMatchesErrorCode httpReqEx (int HttpStatusCodeNotPresentInTheBcl.FrozenSite) then
                raise <| ServerUnavailableException(exMsg, httpReqEx)

<<<<<<< HEAD
        | None ->
=======
            // weird "IOException: The server returned an invalid or unrecognized response." since Mono 6.4.x (vs16.3)
            if (FSharpUtil.FindException<IOException> httpReqEx).IsSome then
                raise <| ServerMisconfiguredException(exMsg, httpReqEx)
        | _ ->
>>>>>>> de20fe82
            ()

    let MaybeRethrowRpcResponseException (ex: Exception): unit =
        let maybeRpcResponseEx = FSharpUtil.FindException<JsonRpcSharp.Client.RpcResponseException> ex
        match maybeRpcResponseEx with
        | Some rpcResponseEx ->
            if rpcResponseEx.RpcError <> null then
                if rpcResponseEx.RpcError.Code = int RpcErrorCode.StatePruningNode then
                    if not (rpcResponseEx.RpcError.Message.Contains("pruning=archive")) then
                        raise <| Exception(sprintf "Expecting 'pruning=archive' in message of a %d code"
                                                   (int RpcErrorCode.StatePruningNode), rpcResponseEx)
                    else
                        raise <| ServerMisconfiguredException(exMsg, rpcResponseEx)
                if (rpcResponseEx.RpcError.Code = int RpcErrorCode.UnknownBlockNumber) then
                    raise <| ServerMisconfiguredException(exMsg, rpcResponseEx)
                if rpcResponseEx.RpcError.Code = int RpcErrorCode.GatewayTimeout then
                    raise <| ServerMisconfiguredException(exMsg, rpcResponseEx)
                raise <| Exception(sprintf "RpcResponseException with RpcError Code %d and Message %s (%s)"
                                         rpcResponseEx.RpcError.Code
                                         rpcResponseEx.RpcError.Message
                                         rpcResponseEx.Message,
                                   rpcResponseEx)
        | None ->
            ()

    let MaybeRethrowRpcClientTimeoutException (ex: Exception): unit =
        let maybeRpcTimeoutException =
            FSharpUtil.FindException<JsonRpcSharp.Client.RpcClientTimeoutException> ex
        match maybeRpcTimeoutException with
        | Some rpcTimeoutEx ->
            raise <| ServerTimedOutException(exMsg, rpcTimeoutEx)
        | None ->
            ()

    let MaybeRethrowNetworkingException (ex: Exception): unit =
        let maybeSocketRewrappedException = Networking.FindExceptionToRethrow ex exMsg
        match maybeSocketRewrappedException with
        | Some socketRewrappedException ->
            raise socketRewrappedException
        | None ->
            ()

    // this could be a Xamarin.Android bug (see https://gitlab.com/knocte/geewallet/issues/119)
    let MaybeRethrowObjectDisposedException (ex: Exception): unit =
        let maybeRpcUnknownEx = FSharpUtil.FindException<JsonRpcSharp.Client.RpcClientUnknownException> ex
        match maybeRpcUnknownEx with
        | Some rpcUnknownEx ->
            let maybeObjectDisposedEx = FSharpUtil.FindException<ObjectDisposedException> ex
            match maybeObjectDisposedEx with
            | Some objectDisposedEx ->
                if objectDisposedEx.Message.Contains "MobileAuthenticatedStream" then
                    raise <| ProtocolGlitchException(objectDisposedEx.Message, objectDisposedEx)
            | None ->
                ()
        | None ->
            ()

    // this could be a mono 6.0.x bug (see https://gitlab.com/knocte/geewallet/issues/121)
    let MaybeRethrowSslException (ex: Exception): unit =
        let maybeRpcUnknownEx = FSharpUtil.FindException<JsonRpcSharp.Client.RpcClientUnknownException> ex
        match maybeRpcUnknownEx with
        | Some rpcUnknownEx ->
            let maybeHttpReqEx = FSharpUtil.FindException<Http.HttpRequestException> ex
            match maybeHttpReqEx with
            | Some httpReqEx ->
                if httpReqEx.Message.Contains "SSL" then
                    let maybeIOEx = FSharpUtil.FindException<IOException> ex
                    match maybeIOEx with
                    | Some ioEx ->
                        raise <| ProtocolGlitchException(ioEx.Message, ex)
                    | None ->
                        let maybeSecEx =
                            FSharpUtil.FindException<System.Security.Authentication.AuthenticationException> ex
                        match maybeSecEx with
                        | Some secEx ->
                            raise <| ProtocolGlitchException(secEx.Message, ex)
                        | None ->
                            ()
            | None ->
                ()
        | None ->
            ()

    let private ReworkException (ex: Exception): unit =
        let maybeWebEx = FSharpUtil.FindException<WebException> ex
        match maybeWebEx with
        | Some webEx ->

            // TODO: send a warning in Sentry
            if webEx.Status = WebExceptionStatus.UnknownError then
                raise <| ServerUnreachableException(exMsg, webEx)

            if webEx.Status = WebExceptionStatus.NameResolutionFailure then
                raise <| ServerCannotBeResolvedException(exMsg, webEx)
            if webEx.Status = WebExceptionStatus.ReceiveFailure then
                raise <| ServerTimedOutException(exMsg, webEx)
            if webEx.Status = WebExceptionStatus.ConnectFailure then
                raise <| ServerUnreachableException(exMsg, webEx)

            if webEx.Status = WebExceptionStatus.SecureChannelFailure then
                raise <| ServerChannelNegotiationException(exMsg, webEx.Status, webEx)
            if webEx.Status = WebExceptionStatus.RequestCanceled then
                raise <| ServerChannelNegotiationException(exMsg, webEx.Status, webEx)
            if (webEx.Status = WebExceptionStatus.TrustFailure) then
                raise <| ServerChannelNegotiationException(exMsg, webEx.Status, webEx)

            // as Ubuntu 18.04's Mono (4.6.2) doesn't have TLS1.2 support, this below is more likely to happen:
            if not Networking.Tls12Support then
                if webEx.Status = WebExceptionStatus.SendFailure then
                    raise <| ServerUnreachableException(exMsg, webEx)

            raise <| UnhandledWebException(webEx.Status, webEx)

        | None ->
            MaybeRethrowHttpRequestException ex

            MaybeRethrowRpcResponseException ex

            MaybeRethrowRpcClientTimeoutException ex

            MaybeRethrowNetworkingException ex

            MaybeRethrowObjectDisposedException ex

            MaybeRethrowSslException ex

    let private NumberOfParallelJobsForMode mode =
        match mode with
        | ServerSelectionMode.Fast -> 5u
        | ServerSelectionMode.Analysis -> 3u

    let private FaultTolerantParallelClientInnerSettings (numberOfConsistentResponsesRequired: uint32)
                                                         (mode: ServerSelectionMode)
                                                         maybeConsistencyConfig =

        let consistencyConfig =
            match maybeConsistencyConfig with
            | None -> SpecificNumberOfConsistentResponsesRequired numberOfConsistentResponsesRequired
            | Some specificConsistencyConfig -> specificConsistencyConfig

        {
            NumberOfParallelJobsAllowed = NumberOfParallelJobsForMode mode
            NumberOfRetries = Config.NUMBER_OF_RETRIES_TO_SAME_SERVERS;
            NumberOfRetriesForInconsistency = Config.NUMBER_OF_RETRIES_TO_SAME_SERVERS;
            ResultSelectionMode =
                Selective
                    {
                        ServerSelectionMode = mode
                        ConsistencyConfig = consistencyConfig
                        ReportUncancelledJobs = true
                    }
        }

    let private FaultTolerantParallelClientDefaultSettings (currency: Currency) (mode: ServerSelectionMode) =
        let numberOfConsistentResponsesRequired =
            if not Networking.Tls12Support then
                1u
            else
                2u
        FaultTolerantParallelClientInnerSettings numberOfConsistentResponsesRequired
                                                 mode

    let private FaultTolerantParallelClientSettingsForBalanceCheck (currency: Currency)
                                                                   (mode: ServerSelectionMode)
                                                                   (cacheMatchFunc: decimal->bool) =
        let consistencyConfig =
            if mode = ServerSelectionMode.Fast then
                Some (OneServerConsistentWithCacheOrTwoServers cacheMatchFunc)
            else
                None
        FaultTolerantParallelClientDefaultSettings currency mode consistencyConfig

    let private FaultTolerantParallelClientSettingsForBroadcast () =
        FaultTolerantParallelClientInnerSettings 1u ServerSelectionMode.Fast None

    let private NUMBER_OF_CONSISTENT_RESPONSES_TO_TRUST_ETH_SERVER_RESULTS = 2
    let private NUMBER_OF_ALLOWED_PARALLEL_CLIENT_QUERY_JOBS = 3

    let private faultTolerantEtherClient =
        JsonRpcSharp.Client.RpcClient.ConnectionTimeout <- Config.DEFAULT_NETWORK_TIMEOUT
        FaultTolerantParallelClient<ServerDetails,ServerDiscardedException> Caching.Instance.SaveServerLastStat


    let Web3ServerToRetrievalFunc (server: ServerDetails)
                                  (web3ClientFunc: SomeWeb3->Async<'R>)
                                      : Async<'R> =

        let HandlePossibleEtherFailures (job: Async<'R>): Async<'R> =
            async {
                try
                    let! result = PerformEtherRemoteCallWithTimeout job
                    return result
                with
                | ex ->
                    ReworkException ex

                    return raise <| FSharpUtil.ReRaise ex
            }
        async {
            let web3Server = Web3Server server
            try
                return! HandlePossibleEtherFailures (web3ClientFunc web3Server)

            // NOTE: try to make this 'with' block be in sync with the one in UtxoCoinAccount:GetRandomizedFuncs()
            with
            | :? CommunicationUnsuccessfulException as ex ->
                let msg = sprintf "%s: %s" (ex.GetType().FullName) ex.Message
                return raise <| ServerDiscardedException(msg, ex)
            | ex ->
                return raise <| Exception(sprintf "Some problem when connecting to '%s'"
                                                  server.ServerInfo.NetworkPath, ex)
        }

    // FIXME: seems there's some code duplication between this function and UtxoCoinAccount.fs's GetServerFuncs function
    //        and room for simplification to not pass a new ad-hoc delegate?
    let GetServerFuncs<'R> (web3Func: SomeWeb3->Async<'R>)
                           (etherServers: seq<ServerDetails>)
                               : seq<Server<ServerDetails,'R>> =
        let Web3ServerToGenericServer (web3ClientFunc: SomeWeb3->Async<'R>)
                                      (etherServer: ServerDetails)
                                              : Server<ServerDetails,'R> =
            {
                Details = etherServer
                Retrieval = Web3ServerToRetrievalFunc etherServer web3ClientFunc
            }

        let serverFuncs =
            Seq.map (Web3ServerToGenericServer web3Func)
                    etherServers
        serverFuncs

    let private GetRandomizedFuncs<'R> (currency: Currency)
                                       (web3Func: SomeWeb3->Async<'R>)
                                           : List<Server<ServerDetails,'R>> =
        let etherServers = Web3ServerSeedList.Randomize currency
        GetServerFuncs web3Func etherServers
            |> List.ofSeq

    let GetTransactionCount (currency: Currency) (address: string)
                                : Async<HexBigInteger> =
        async {
            let web3Funcs =
                let web3Func (web3: Web3): Async<HexBigInteger> =
                        async {
                            let! cancelToken = Async.CancellationToken
                            let task =
                                web3.Eth.Transactions.GetTransactionCount.SendRequestAsync(address, null, cancelToken)
                            return! Async.AwaitTask task
                        }
                GetRandomizedFuncs currency web3Func
            return! faultTolerantEtherClient.Query
                (FaultTolerantParallelClientDefaultSettings currency ServerSelectionMode.Fast None)
                web3Funcs
        }

    let private NUMBER_OF_CONFIRMATIONS_TO_CONSIDER_BALANCE_CONFIRMED = BigInteger(45)
    let private GetBlockToCheckForConfirmedBalance(web3: Web3): Async<BlockParameter> =
        async {
            let! cancelToken = Async.CancellationToken
            let! latestBlock =
                web3.Eth.Blocks.GetBlockNumber.SendRequestAsync (null, cancelToken)
                    |> Async.AwaitTask
            if (latestBlock = null) then
                failwith "latestBlock somehow is null"

            let blockToCheck = BigInteger.Subtract(latestBlock.Value,
                                                   NUMBER_OF_CONFIRMATIONS_TO_CONSIDER_BALANCE_CONFIRMED)

            if blockToCheck.Sign < 0 then
                let errMsg = sprintf
                                 "Looks like we received a wrong latestBlock(%s) because the substract was negative(%s)"
                                     (latestBlock.Value.ToString())
                                     (blockToCheck.ToString())
                raise <| ServerMisconfiguredException errMsg

            return BlockParameter(HexBigInteger(blockToCheck))
        }

    let private GetConfirmedEtherBalanceInternal (web3: Web3) (publicAddress: string): Async<HexBigInteger> =
        async {
            let! blockForConfirmationReference = GetBlockToCheckForConfirmedBalance web3
(*
            if (Config.DebugLog) then
                Console.Error.WriteLine (sprintf "Last block number and last confirmed block number: %s: %s"
                                                 (latestBlock.Value.ToString()) (blockForConfirmationReference.BlockNumber.Value.ToString()))
*)

            let! cancelToken = Async.CancellationToken
            cancelToken.ThrowIfCancellationRequested()
            let! balance =
                web3.Eth.GetBalance.SendRequestAsync (publicAddress,
                                                      blockForConfirmationReference,
                                                      null,
                                                      cancelToken)
                    |> Async.AwaitTask
            return balance
        }

    let private CachedBalanceMatch address currency someRetrievedBalance =
        match Caching.Instance.TryRetrieveLastCompoundBalance address currency with
        | None -> false
        | Some balance -> someRetrievedBalance = balance

    let GetEtherBalance (currency: Currency)
                        (address: string)
                        (balType: BalanceType)
                        (mode: ServerSelectionMode)
                        (cancelSourceOption: Option<CancellationTokenSource>)
                                     : Async<decimal> =
        async {
            let web3Funcs =
                let web3Func (web3: Web3): Async<decimal> = async {
                    let! balance =
                        match balType with
                        | BalanceType.Confirmed ->
                            GetConfirmedEtherBalanceInternal web3 address
                        | BalanceType.Unconfirmed ->
                            async {
                                let! cancelToken = Async.CancellationToken
                                let task = web3.Eth.GetBalance.SendRequestAsync (address, null, cancelToken)
                                return! Async.AwaitTask task
                            }
                    if Object.ReferenceEquals(balance, null) then
                        failwith "Weird null response from balance job"
                    return UnitConversion.Convert.FromWei(balance.Value, UnitConversion.EthUnit.Ether)
                }
                GetRandomizedFuncs currency web3Func

            let query =
                match cancelSourceOption with
                | None ->
                    faultTolerantEtherClient.Query
                | Some cancelSource ->
                    faultTolerantEtherClient.QueryWithCancellation cancelSource

            return! query
                        (FaultTolerantParallelClientSettingsForBalanceCheck
                            currency mode (CachedBalanceMatch address currency))
                        web3Funcs
        }

    let private GetConfirmedTokenBalanceInternal (web3: Web3) (publicAddress: string): Async<decimal> =
        if (web3 = null) then
            invalidArg "web3" "web3 argument should not be null"

        async {
            let! blockForConfirmationReference = GetBlockToCheckForConfirmedBalance web3
            let balanceOfFunctionMsg = BalanceOfFunction(Owner = publicAddress)

            let contractHandler = web3.Eth.GetContractHandler(TokenManager.DAI_CONTRACT_ADDRESS)
            if (contractHandler = null) then
                failwith "contractHandler somehow is null"

            let! cancelToken = Async.CancellationToken
            cancelToken.ThrowIfCancellationRequested()
            let! balance = contractHandler.QueryAsync<BalanceOfFunction,BigInteger>
                                    (balanceOfFunctionMsg,
                                     blockForConfirmationReference,
                                     cancelToken) |> Async.AwaitTask
            return UnitConversion.Convert.FromWei(balance, UnitConversion.EthUnit.Ether)
        }


    let GetTokenBalance (currency: Currency)
                        (address: string)
                        (balType: BalanceType)
                        (mode: ServerSelectionMode)
                        (cancelSourceOption: Option<CancellationTokenSource>)
                            : Async<decimal> =
        async {
            let web3Funcs =
                let web3Func (web3: Web3): Async<decimal> =
                        match balType with
                        | BalanceType.Confirmed ->
                            GetConfirmedTokenBalanceInternal web3 address
                        | BalanceType.Unconfirmed ->
                            let tokenService = TokenManager.DaiContract web3
                            async {
                                let! cancelToken = Async.CancellationToken
                                let task = tokenService.BalanceOfQueryAsync (address, null, cancelToken)
                                let! balance = Async.AwaitTask task
                                return UnitConversion.Convert.FromWei(balance, UnitConversion.EthUnit.Ether)
                            }
                GetRandomizedFuncs currency web3Func

            let query =
                match cancelSourceOption with
                | None ->
                    faultTolerantEtherClient.Query
                | Some cancelSource ->
                    faultTolerantEtherClient.QueryWithCancellation cancelSource

            return! query
                        (FaultTolerantParallelClientSettingsForBalanceCheck
                            currency mode (CachedBalanceMatch address currency))
                        web3Funcs
        }

    let EstimateTokenTransferFee (baseCurrency: Currency) (account: IAccount) (amount: decimal) destination
                                     : Async<HexBigInteger> =
        async {
            let web3Funcs =
                let web3Func (web3: Web3): Async<HexBigInteger> =
                    let contractHandler = web3.Eth.GetContractHandler(TokenManager.DAI_CONTRACT_ADDRESS)
                    let amountInWei = UnitConversion.Convert.ToWei(amount, UnitConversion.EthUnit.Ether)
                    let transferFunctionMsg = TransferFunction(FromAddress = account.PublicAddress,
                                                               To = destination,
                                                               Value = amountInWei)
                    async {
                            let! cancelToken = Async.CancellationToken
                            let task =
                                contractHandler.EstimateGasAsync<TransferFunction>(transferFunctionMsg, cancelToken)
                            return! Async.AwaitTask task
                    }
                GetRandomizedFuncs account.Currency web3Func
            return! faultTolerantEtherClient.Query
                        (FaultTolerantParallelClientDefaultSettings baseCurrency ServerSelectionMode.Fast None)
                        web3Funcs
        }

    let private AverageGasPrice (gasPricesFromDifferentServers: List<HexBigInteger>): HexBigInteger =
        let sum = gasPricesFromDifferentServers.Select(fun hbi -> hbi.Value)
                                               .Aggregate(fun bi1 bi2 -> BigInteger.Add(bi1, bi2))
        let avg = BigInteger.Divide(sum, BigInteger(gasPricesFromDifferentServers.Length))
        HexBigInteger(avg)

    let GetGasPrice (currency: Currency)
        : Async<HexBigInteger> =
        async {
            let web3Funcs =
                let web3Func (web3: Web3): Async<HexBigInteger> =
                        async {
                            let! cancelToken = Async.CancellationToken
                            let task = web3.Eth.GasPrice.SendRequestAsync(null, cancelToken)
                            return! Async.AwaitTask task
                        }
                GetRandomizedFuncs currency web3Func
            let minResponsesRequired = 2u
            return! faultTolerantEtherClient.Query
                        (FaultTolerantParallelClientDefaultSettings
                            currency ServerSelectionMode.Fast
                            (Some (AverageBetweenResponses (minResponsesRequired, AverageGasPrice))))
                        web3Funcs

        }

    let BroadcastTransaction (currency: Currency) (transaction: string)
        : Async<string> =
        let insufficientFundsMsg = "Insufficient funds"

        async {
            let web3Funcs =
                let web3Func (web3: Web3): Async<string> =
                        async {
                            let! cancelToken = Async.CancellationToken
                            let task =
                                web3.Eth.Transactions.SendRawTransaction.SendRequestAsync(transaction, null, cancelToken)
                            return! Async.AwaitTask task
                        }
                GetRandomizedFuncs currency web3Func
            try
                return! faultTolerantEtherClient.Query
                            (FaultTolerantParallelClientSettingsForBroadcast ())
                            web3Funcs
            with
            | ex ->
                match FSharpUtil.FindException<JsonRpcSharp.Client.RpcResponseException> ex with
                | None ->
                    return raise (FSharpUtil.ReRaise ex)
                | Some rpcResponseException ->
                    // FIXME: this is fragile, ideally should respond with an error code
                    if rpcResponseException.Message.StartsWith(insufficientFundsMsg,
                                                               StringComparison.InvariantCultureIgnoreCase) then
                        return raise InsufficientFunds
                    else
                        return raise (FSharpUtil.ReRaise ex)
        }

    let private GetTransactionDetailsFromTransactionReceipt (currency: Currency) (txHash: string)
                                          : Async<TransactionStatusDetails> =
        async {
            let web3Funcs =
                let web3Func (web3: Web3): Async<TransactionStatusDetails> =
                    async {
                        let! cancelToken = Async.CancellationToken
                        let task =
                            web3.TransactionManager.TransactionReceiptService.PollForReceiptAsync(txHash, cancelToken)
                        let! transactionReceipt = Async.AwaitTask task
                        return {
                            GasUsed = transactionReceipt.GasUsed.Value
                            Status = transactionReceipt.Status.Value
                        }
                    }
                GetRandomizedFuncs currency web3Func
            return! faultTolerantEtherClient.Query
                (FaultTolerantParallelClientDefaultSettings currency ServerSelectionMode.Fast None)
                web3Funcs
        }

    let IsOutOfGas (currency: Currency) (txHash: string) (spentGas: int64): Async<bool> =
        async {
            let! transactionStatusDetails = GetTransactionDetailsFromTransactionReceipt currency txHash
            let failureStatus = BigInteger.Zero
            return transactionStatusDetails.Status = failureStatus &&
                   transactionStatusDetails.GasUsed = BigInteger(spentGas)
        }

    let private GetContractCode (baseCurrency: Currency) (address: string)
                                    : Async<string> =
        async {
            let web3Funcs =
                let web3Func (web3: Web3): Async<string> =
                        async {
                            let! cancelToken = Async.CancellationToken
                            let task = web3.Eth.GetCode.SendRequestAsync(address, null, cancelToken)
                            return! Async.AwaitTask task
                        }
                GetRandomizedFuncs baseCurrency web3Func
            return! faultTolerantEtherClient.Query
                (FaultTolerantParallelClientDefaultSettings baseCurrency ServerSelectionMode.Fast None)
                web3Funcs
        }

    let CheckIfAddressIsAValidPaymentDestination (currency: Currency) (address: string): Async<unit> =
        async {
            let! contractCode = GetContractCode currency address
            let emptyContract = "0x"

            if not (contractCode.StartsWith emptyContract) then
                failwithf "GetCode API should always return a string starting with %s, but got: %s"
                          emptyContract contractCode
            elif contractCode <> emptyContract then
                return raise <| InvalidDestinationAddress "Sending to contract addresses is not supported yet. Supply a normal address please."
        }
<|MERGE_RESOLUTION|>--- conflicted
+++ resolved
@@ -121,14 +121,10 @@
             if HttpRequestExceptionMatchesErrorCode httpReqEx (int HttpStatusCodeNotPresentInTheBcl.FrozenSite) then
                 raise <| ServerUnavailableException(exMsg, httpReqEx)
 
-<<<<<<< HEAD
-        | None ->
-=======
             // weird "IOException: The server returned an invalid or unrecognized response." since Mono 6.4.x (vs16.3)
             if (FSharpUtil.FindException<IOException> httpReqEx).IsSome then
                 raise <| ServerMisconfiguredException(exMsg, httpReqEx)
         | _ ->
->>>>>>> de20fe82
             ()
 
     let MaybeRethrowRpcResponseException (ex: Exception): unit =
