--- conflicted
+++ resolved
@@ -14,39 +14,9 @@
 
 open GWallet.Backend
 
-<<<<<<< HEAD
 type BalanceType =
     | Unconfirmed
     | Confirmed
-=======
-module Server =
-
-    type SomeWeb3(url: string) =
-        inherit Web3(url)
-
-        member val Url = url with get
-
-    type ServerTimedOutException =
-       inherit CommunicationUnsuccessfulException
-
-       new(message: string, innerException: Exception) = { inherit CommunicationUnsuccessfulException(message, innerException) }
-       new(message: string) = { inherit CommunicationUnsuccessfulException(message) }
-
-    type ServerCannotBeResolvedException(message:string, innerException: Exception) =
-       inherit CommunicationUnsuccessfulException (message, innerException)
-
-    type ServerUnreachableException(message:string, innerException: Exception) =
-        inherit CommunicationUnsuccessfulException (message, innerException)
-
-    type ServerUnavailableException(message:string, innerException: Exception) =
-       inherit CommunicationUnsuccessfulException (message, innerException)
-
-    type ServerChannelNegotiationException(message:string, innerException: Exception) =
-       inherit CommunicationUnsuccessfulException (message, innerException)
-
-    type ServerRestrictiveException(message:string, innerException: Exception) =
-       inherit CommunicationUnsuccessfulException (message, innerException)
->>>>>>> e76e1207
 
 type SomeWeb3(url: string) =
     inherit Web3(url)
@@ -214,40 +184,9 @@
         | None ->
             ()
 
-<<<<<<< HEAD
-    let private ReworkException (ex: Exception): unit =
-        let maybeWebEx = FSharpUtil.FindException<WebException> ex
-        match maybeWebEx with
-        | Some webEx ->
-
-            // TODO: send a warning in Sentry
-            if webEx.Status = WebExceptionStatus.UnknownError then
-                raise <| ServerUnreachableException(exMsg, webEx)
-
-            if webEx.Status = WebExceptionStatus.NameResolutionFailure then
-                raise <| ServerCannotBeResolvedException(exMsg, webEx)
-            if webEx.Status = WebExceptionStatus.ReceiveFailure then
-                raise <| ServerTimedOutException(exMsg, webEx)
-            if webEx.Status = WebExceptionStatus.ConnectFailure then
-                raise <| ServerUnreachableException(exMsg, webEx)
-
-            if webEx.Status = WebExceptionStatus.SecureChannelFailure then
-                raise <| ServerChannelNegotiationException(exMsg, webEx.Status, webEx)
-            if webEx.Status = WebExceptionStatus.RequestCanceled then
-                raise <| ServerChannelNegotiationException(exMsg, webEx.Status, webEx)
-            if (webEx.Status = WebExceptionStatus.TrustFailure) then
-                raise <| ServerChannelNegotiationException(exMsg, webEx.Status, webEx)
-
-            // as Ubuntu 18.04's Mono (4.6.2) doesn't have TLS1.2 support, this below is more likely to happen:
-            if not Networking.Tls12Support then
-                if webEx.Status = WebExceptionStatus.SendFailure then
-                    raise <| ServerUnreachableException(exMsg, webEx)
-
-            raise <| UnhandledWebException(webEx.Status, webEx)
-=======
     // this could be a Xamarin.Android bug (see https://gitlab.com/knocte/geewallet/issues/119)
     let MaybeRethrowObjectDisposedException (ex: Exception): unit =
-        let maybeRpcUnknownEx = FSharpUtil.FindException<Nethereum.JsonRpc.Client.RpcClientUnknownException> ex
+        let maybeRpcUnknownEx = FSharpUtil.FindException<JsonRpcSharp.Client.RpcClientUnknownException> ex
         match maybeRpcUnknownEx with
         | Some rpcUnknownEx ->
             let maybeObjectDisposedEx = FSharpUtil.FindException<ObjectDisposedException> ex
@@ -260,43 +199,35 @@
         | None ->
             ()
 
-    let WaitOnTask<'T,'R> (func: 'T -> Task<'R>) (arg: 'T): 'R =
-        let result =
-            try
-                PerformEthereumRemoteCall func arg |> Async.RunSynchronously
-            with
-            | ex ->
-                let maybeWebEx = FSharpUtil.FindException<WebException> ex
-                match maybeWebEx with
-                | Some webEx ->
-
-                    // TODO: send a warning in Sentry
-                    if webEx.Status = WebExceptionStatus.UnknownError then
-                        raise <| ServerUnreachableException(exMsg, webEx)
-
-                    if webEx.Status = WebExceptionStatus.NameResolutionFailure then
-                        raise <| ServerCannotBeResolvedException(exMsg, webEx)
-                    if webEx.Status = WebExceptionStatus.SecureChannelFailure then
-                        raise <| ServerChannelNegotiationException(exMsg, webEx)
-                    if webEx.Status = WebExceptionStatus.ReceiveFailure then
-                        raise <| ServerTimedOutException(exMsg, webEx)
-                    if webEx.Status = WebExceptionStatus.ConnectFailure then
-                        raise <| ServerUnreachableException(exMsg, webEx)
-                    if webEx.Status = WebExceptionStatus.RequestCanceled then
-                        raise <| ServerChannelNegotiationException(exMsg, webEx)
-
-                    if (webEx.Status = WebExceptionStatus.TrustFailure) then
-                        raise <| ServerChannelNegotiationException(exMsg, webEx)
-
-                    // as Ubuntu 18.04's Mono (4.6.2) doesn't have TLS1.2 support, this below is more likely to happen:
-                    if not Networking.Tls12Support then
-                        if (webEx.Status = WebExceptionStatus.SendFailure) then
-                            raise <| ServerUnreachableException(exMsg, webEx)
-
-                    raise (UnhandledWebException(webEx.Status, webEx))
-                | None ->
-                    MaybeRethrowHttpRequestException ex
->>>>>>> e76e1207
+    let private ReworkException (ex: Exception): unit =
+        let maybeWebEx = FSharpUtil.FindException<WebException> ex
+        match maybeWebEx with
+        | Some webEx ->
+
+            // TODO: send a warning in Sentry
+            if webEx.Status = WebExceptionStatus.UnknownError then
+                raise <| ServerUnreachableException(exMsg, webEx)
+
+            if webEx.Status = WebExceptionStatus.NameResolutionFailure then
+                raise <| ServerCannotBeResolvedException(exMsg, webEx)
+            if webEx.Status = WebExceptionStatus.ReceiveFailure then
+                raise <| ServerTimedOutException(exMsg, webEx)
+            if webEx.Status = WebExceptionStatus.ConnectFailure then
+                raise <| ServerUnreachableException(exMsg, webEx)
+
+            if webEx.Status = WebExceptionStatus.SecureChannelFailure then
+                raise <| ServerChannelNegotiationException(exMsg, webEx.Status, webEx)
+            if webEx.Status = WebExceptionStatus.RequestCanceled then
+                raise <| ServerChannelNegotiationException(exMsg, webEx.Status, webEx)
+            if (webEx.Status = WebExceptionStatus.TrustFailure) then
+                raise <| ServerChannelNegotiationException(exMsg, webEx.Status, webEx)
+
+            // as Ubuntu 18.04's Mono (4.6.2) doesn't have TLS1.2 support, this below is more likely to happen:
+            if not Networking.Tls12Support then
+                if webEx.Status = WebExceptionStatus.SendFailure then
+                    raise <| ServerUnreachableException(exMsg, webEx)
+
+            raise <| UnhandledWebException(webEx.Status, webEx)
 
         | None ->
             MaybeRethrowHttpRequestException ex
@@ -305,13 +236,9 @@
 
             MaybeRethrowRpcClientTimeoutException ex
 
-<<<<<<< HEAD
             MaybeRethrowNetworkingException ex
-=======
-                    MaybeRethrowObjectDisposedException ex
-
-                    reraise()
->>>>>>> e76e1207
+
+            MaybeRethrowObjectDisposedException ex
 
 
     let HandlePossibleEtherFailures<'T,'R> (job: Async<'R>): Async<'R> = async {
@@ -369,13 +296,8 @@
     let private NUMBER_OF_ALLOWED_PARALLEL_CLIENT_QUERY_JOBS = 3
 
     let private faultTolerantEtherClient =
-<<<<<<< HEAD
         JsonRpcSharp.Client.RpcClient.ConnectionTimeout <- Config.DEFAULT_NETWORK_TIMEOUT
-        FaultTolerantParallelClient<string,ConnectionUnsuccessfulException> Caching.Instance.SaveServerLastStat
-=======
-        JsonRpc.Client.RpcClient.ConnectionTimeout <- Config.DEFAULT_NETWORK_TIMEOUT
         FaultTolerantParallelClient<string,CommunicationUnsuccessfulException> Caching.Instance.SaveServerLastStat
->>>>>>> e76e1207
 
     // FIXME: seems there's some code duplication between this function and UtxoAccount's GetRandomizedFuncs function
     let private GetWeb3Funcs<'T,'R> (currency: Currency)
@@ -390,13 +312,8 @@
 
             // NOTE: try to make this 'with' block be in sync with the one in UtxoCoinAccount:GetRandomizedFuncs()
             with
-<<<<<<< HEAD
-            | :? ConnectionUnsuccessfulException as ex ->
+            | :? CommunicationUnsuccessfulException as ex ->
                 return raise <| FSharpUtil.ReRaise ex
-=======
-            | :? CommunicationUnsuccessfulException ->
-                reraise()
->>>>>>> e76e1207
             | ex ->
                 return raise <| Exception(sprintf "Some problem when connecting to %s" web3Server.Url, ex)
         }
