--- conflicted
+++ resolved
@@ -8,10 +8,7 @@
 open Nethereum.StandardTokenEIP20.ContractDefinition
 
 open GWallet.Backend
-<<<<<<< HEAD
 open GWallet.Backend.FSharpUtil.UwpHacks
-=======
->>>>>>> 5cbd1bd1
 
 module TokenManager =
 
@@ -50,11 +47,6 @@
 
     // this is a dummy instance we need in order to pass it to base class of StandardTokenService, but not
     // really used online; FIXME: propose "Web3-less" overload to Nethereum
-<<<<<<< HEAD
-    let private dummyOfflineWeb3 = Web3()
+    let private dummyOfflineWeb3 = Web3 Config.DEFAULT_NETWORK_TIMEOUT
     type OfflineTokenServiceWrapper(currency: Currency) = 
-        inherit TokenServiceWrapper(dummyOfflineWeb3, currency)
-=======
-    let private dummyOfflineWeb3 = Web3 Config.DEFAULT_NETWORK_TIMEOUT
-    let internal OfflineDaiContract = DaiContract(dummyOfflineWeb3)
->>>>>>> 5cbd1bd1
+        inherit TokenServiceWrapper(dummyOfflineWeb3, currency)