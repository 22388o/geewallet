--- conflicted
+++ resolved
@@ -65,15 +65,10 @@
                     return raise (FSharpUtil.ReRaise ex)
         }
 
-<<<<<<< HEAD
-    let internal GetShowableBalanceAndImminentIncomingPayment(account: IAccount) (mode: Mode)
-                                                                 : Async<Option<decimal*Option<bool>>> =
-=======
-    let internal GetShowableBalance (account: IAccount)
-                                    (mode: Mode)
-                                    (cancelSourceOption: Option<CancellationTokenSource>)
-                                        : Async<Option<decimal>> =
->>>>>>> bfd2d0e0
+    let internal GetShowableBalanceAndImminentIncomingPayment (account: IAccount)
+                                                              (mode: Mode)
+                                                              (cancelSourceOption: Option<CancellationTokenSource>)
+                                                                  : Async<Option<decimal*Option<bool>>> =
         let getBalanceWithoutCaching(maybeUnconfirmedBalanceTaskAlreadyStarted: Option<Task<Option<decimal>>>)
                 : Async<Option<decimal*Option<bool>>> =
             async {
