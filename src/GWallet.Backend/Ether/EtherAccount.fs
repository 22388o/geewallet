--- conflicted
+++ resolved
@@ -305,10 +305,7 @@
 
     let SaveUnsignedTransaction (transProposal: UnsignedTransactionProposal)
                                 (txMetadata: TransactionMetadata)
-<<<<<<< HEAD
-=======
                                 (readOnlyAccounts: seq<ReadOnlyAccount>)
->>>>>>> 383009dc
                                     : string =
 
         let unsignedTransaction =
