--- conflicted
+++ resolved
@@ -148,16 +148,10 @@
       <Private>True</Private>
     </Reference>
     <Reference Include="mscorlib" />
-<<<<<<< HEAD
-    <Reference Include="FSharp.Core, Version=$(TargetFSharpCoreVersion), Culture=neutral, PublicKeyToken=b03f5f7f11d50a3a">
-      <Private>True</Private>
-    </Reference>
     <Reference Include="NBitcoin">
       <HintPath>..\..\packages\NBitcoin.3.0.2.24\lib\net45\NBitcoin.dll</HintPath>
       <Private>True</Private>
     </Reference>
-=======
->>>>>>> 3c958551
     <Reference Include="Newtonsoft.Json">
       <HintPath>..\..\packages\Newtonsoft.Json.9.0.1\lib\net45\Newtonsoft.Json.dll</HintPath>
       <Private>True</Private>
