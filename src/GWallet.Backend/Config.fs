﻿namespace GWallet.Backend

open System
open System.IO

module internal Config =

<<<<<<< HEAD
    // we might want to test with TestNet at some point, so this below is the key:
    let BitcoinNet = NBitcoin.Network.Main
    // but we would need to get a seed list of testnet electrum servers first...

    let DebugLog =
=======
    let internal DebugLog =
>>>>>>> 3c958551
#if DEBUG
        true
#else
        false
#endif

    let internal DEFAULT_NETWORK_TIMEOUT = TimeSpan.FromSeconds(3.0)

    let internal GetConfigDirForThisProgram() =
        let configPath = Environment.GetFolderPath(Environment.SpecialFolder.ApplicationData)
        let configDir = DirectoryInfo(Path.Combine(configPath, "gwallet"))
        if not configDir.Exists then
            configDir.Create()
        configDir

    let private GetConfigDirForAccounts() =
        let configPath = GetConfigDirForThisProgram().FullName
        let configDir = DirectoryInfo(Path.Combine(configPath, "accounts"))
        if not configDir.Exists then
            configDir.Create()
        configDir

    let private GetConfigDirForNormalAccountsOfThisCurrency(currency: Currency) =
        let configDir = DirectoryInfo(Path.Combine(GetConfigDirForAccounts().FullName, currency.ToString()))
        if not configDir.Exists then
            configDir.Create()
        configDir

    let private GetConfigDirForReadonlyAccountsOfThisCurrency(currency: Currency) =
        let configDir = DirectoryInfo(Path.Combine(GetConfigDirForAccounts().FullName,
                                                   "readonly", currency.ToString()))
        if not configDir.Exists then
            configDir.Create()
        configDir

    let private GetConfigDirForArchivedAccountsOfThisCurrency(currency: Currency) =
        let configDir = DirectoryInfo(Path.Combine(GetConfigDirForAccounts().FullName,
                                                   "archived", currency.ToString()))
        if not configDir.Exists then
            configDir.Create()
        configDir

    let GetAllNormalAccounts(currency: Currency): seq<FileInfo> =
        let configDirForNormalAccounts = GetConfigDirForNormalAccountsOfThisCurrency(currency)

        seq {
            for filePath in Directory.GetFiles(configDirForNormalAccounts.FullName) do
                yield FileInfo(filePath)
        }

    let GetAllReadOnlyAccounts(currency: Currency): seq<FileInfo> =
        let configDirForReadonlyAccounts = GetConfigDirForReadonlyAccountsOfThisCurrency(currency)

        seq {
            for filePath in Directory.GetFiles(configDirForReadonlyAccounts.FullName) do
                yield FileInfo(filePath)
        }

    let GetAllArchivedAccounts(currency: Currency): seq<FileInfo> =
        let configDirForArchivedAccounts = GetConfigDirForArchivedAccountsOfThisCurrency(currency)

        seq {
            for filePath in Directory.GetFiles(configDirForArchivedAccounts.FullName) do
                yield FileInfo(filePath)
        }

    let private GetFile (account: IAccount) =
        let configDir, fileName =
            match account with
            | :? NormalAccount as normalAccount ->
                normalAccount.AccountFile.Directory, normalAccount.AccountFile.Name
            | :? ReadOnlyAccount as readOnlyAccount ->
                let configDir = GetConfigDirForReadonlyAccountsOfThisCurrency(account.Currency)
                let fileName = account.PublicAddress
                configDir, fileName
            | :? ArchivedAccount as archivedAccount ->
                let configDir = GetConfigDirForArchivedAccountsOfThisCurrency(account.Currency)
                let fileName = account.PublicAddress
                configDir, fileName
            | _ -> failwith (sprintf "Account type not valid for archiving: %s. Please report this issue."
                       (account.GetType().FullName))
        Path.Combine(configDir.FullName, fileName)

    let AddNormalAccount currency fileName jsonStoreContent =
        let configDir = GetConfigDirForNormalAccountsOfThisCurrency(currency)
        let newAccountFile = Path.Combine(configDir.FullName, fileName)
        File.WriteAllText(newAccountFile, jsonStoreContent)
        FileInfo(newAccountFile)

    let RemoveNormal (account: NormalAccount) =
        let configFile = GetFile account
        if not (File.Exists configFile) then
            failwith (sprintf "File %s doesn't exist. Please report this issue." configFile)
        else
            File.Delete(configFile)

    let AddReadonly (account: ReadOnlyAccount) =
        let configFile = GetFile account
        if (File.Exists configFile) then
            raise AccountAlreadyAdded
        File.WriteAllText(configFile, String.Empty)

    let RemoveReadonly (account: ReadOnlyAccount) =
        let configFile = GetFile account
        if not (File.Exists configFile) then
            failwith (sprintf "File %s doesn't exist. Please report this issue." configFile)
        else
            File.Delete(configFile)

    let AddArchivedAccount currency fileName unencryptedPrivateKey =
        let configDir = GetConfigDirForArchivedAccountsOfThisCurrency currency
        let newAccountFile = Path.Combine(configDir.FullName, fileName)

        // there's no ETH unencrypted standard: https://github.com/ethereum/wiki/wiki/Web3-Secret-Storage-Definition
        // ... so we simply write the private key in string format
        File.WriteAllText(newAccountFile, unencryptedPrivateKey)

        FileInfo(newAccountFile)<|MERGE_RESOLUTION|>--- conflicted
+++ resolved
@@ -5,15 +5,11 @@
 
 module internal Config =
 
-<<<<<<< HEAD
     // we might want to test with TestNet at some point, so this below is the key:
     let BitcoinNet = NBitcoin.Network.Main
     // but we would need to get a seed list of testnet electrum servers first...
 
-    let DebugLog =
-=======
     let internal DebugLog =
->>>>>>> 3c958551
 #if DEBUG
         true
 #else
