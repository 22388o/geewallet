--- conflicted
+++ resolved
@@ -193,13 +193,10 @@
         async {
             let job = ElectrumClient.GetBlockchainTransaction utxo.TransactionId
             let! transRaw =
-                faultTolerantElectrumClient.Query
-                    (FaultTolerantParallelClientDefaultSettings ServerSelectionMode.Fast None)
-                    (GetRandomizedFuncs currency job)
+                Server.Query currency (QuerySettings.Default ServerSelectionMode.Fast) job None
             let transaction = Transaction.Parse(transRaw, GetNetwork currency)
             let txOut = transaction.Outputs.[utxo.OutputIndex]
             // should suggest a ToHex() method to NBitcoin's TxOut type?
-            let valueInSatoshis = txOut.Value
             let destination = txOut.ScriptPubKey.ToHex()
             let ret = {
                 TransactionHash = transaction.GetHash().ToString();
@@ -238,7 +235,7 @@
                                       soFarInSatoshis
                                       amount
                                      (acc: List<UnspentTransactionOutputInfo>)
-                                         : List<UnspentTransactionOutputInfo>*int64*List<UnspentTransactionOutputInfo> =
+                                         : List<UnspentTransactionOutputInfo>*List<UnspentTransactionOutputInfo> =
             match utxos with
             | [] ->
                 // should `raise InsufficientFunds` instead?
@@ -263,7 +260,7 @@
                 if (newSoFar < amount) then
                     addInputsUntilAmount tail newSoFar amount newAcc
                 else
-                    newAcc,newSoFar,tail
+                    newAcc,tail
 
         let job = GetElectrumScriptHashFromPublicAddress account.Currency account.PublicAddress
                   |> ElectrumClient.GetUnspentTransactionOutputs
@@ -281,37 +278,10 @@
         let inputsOrderedByAmount = possibleInputs.OrderBy(fun utxo -> utxo.Value) |> List.ofSeq
 
         let amountInSatoshis = Money(amount.ValueToSend, MoneyUnit.BTC).Satoshi
-<<<<<<< HEAD
-        let utxosToUse,_ =
+        let utxosToUse,unusedInputs =
             addInputsUntilAmount inputsOrderedByAmount 0L amountInSatoshis List.Empty
 
-        let asyncInputs =
-            seq {
-                // TODO: Use JSON-RPC batching here
-                for utxo in utxosToUse do
-                    yield async {
-                        let job = ElectrumClient.GetBlockchainTransaction utxo.TransactionId
-                        let! transRaw =
-                            Server.Query account.Currency (QuerySettings.Default ServerSelectionMode.Fast) job None
-                        let transaction = Transaction.Parse(transRaw, GetNetwork amount.Currency)
-                        let txOut = transaction.Outputs.[utxo.OutputIndex]
-                        // should suggest a ToHex() method to NBitcoin's TxOut type?
-                        let destination = txOut.ScriptPubKey.ToHex()
-                        let ret = {
-                            TransactionHash = transaction.GetHash().ToString();
-                            OutputIndex = utxo.OutputIndex;
-                            ValueInSatoshis = txOut.Value.Satoshi;
-                            DestinationInHex = destination;
-                        }
-                        return ret
-                    }
-            }
-=======
-        let utxosToUse,totalValueOfInputs,unusedInputs =
-            addInputsUntilAmount inputsOrderedByAmount 0L amountInSatoshis List.Empty
-
         let asyncInputs = List.map (ConvertToInputOutpointInfo account.Currency) utxosToUse
->>>>>>> 7cc20e70
         let! inputs = Async.Parallel asyncInputs
 
         let initiallyUsedInputs = inputs |> List.ofArray
