﻿namespace GWallet.Backend.UtxoCoin

// NOTE: we can rename this file to less redundant "Account.fs" when this F# compiler bug is fixed:
// https://github.com/Microsoft/visualfsharp/issues/3231

open System
open System.Security
open System.Linq

open NBitcoin
open NBitcoin.Payment

open GWallet.Backend
open GWallet.Backend.FSharpUtil.UwpHacks

type internal TransactionOutpoint =
    {
        Transaction: Transaction;
        OutputIndex: int;
    }
    member self.ToCoin (): Coin =
        Coin(self.Transaction, uint32 self.OutputIndex)

type internal IUtxoAccount =
    inherit IAccount

    abstract member PublicKey: PubKey with get


type NormalUtxoAccount(currency: Currency, accountFile: FileRepresentation,
                       fromAccountFileToPublicAddress: FileRepresentation -> string,
                       fromAccountFileToPublicKey: FileRepresentation -> PubKey) =
    inherit GWallet.Backend.NormalAccount(currency, accountFile, fromAccountFileToPublicAddress)

    interface IUtxoAccount with
        member val PublicKey = fromAccountFileToPublicKey accountFile with get

type ReadOnlyUtxoAccount(currency: Currency, accountFile: FileRepresentation,
                         fromAccountFileToPublicAddress: FileRepresentation -> string,
                         fromAccountFileToPublicKey: FileRepresentation -> PubKey) =
    inherit GWallet.Backend.ReadOnlyAccount(currency, accountFile, fromAccountFileToPublicAddress)

    interface IUtxoAccount with
        member val PublicKey = fromAccountFileToPublicKey accountFile with get

type ArchivedUtxoAccount(currency: Currency, accountFile: FileRepresentation,
                         fromAccountFileToPublicAddress: FileRepresentation -> string,
                         fromAccountFileToPublicKey: FileRepresentation -> PubKey) =
    inherit GWallet.Backend.ArchivedAccount(currency, accountFile, fromAccountFileToPublicAddress)

    interface IUtxoAccount with
        member val PublicKey = fromAccountFileToPublicKey accountFile with get

module Account =

    let internal GetNetwork (currency: Currency) =
        if not (currency.IsUtxo()) then
            failwith <| SPrintF1 "Assertion failed: currency %A should be UTXO-type" currency
        match currency with
        | BTC -> Config.BitcoinNet
        | LTC -> Config.LitecoinNet
        | _ -> failwith <| SPrintF1 "Assertion failed: UTXO currency %A not supported?" currency

    // technique taken from https://electrumx.readthedocs.io/en/latest/protocol-basics.html#script-hashes
    let private GetElectrumScriptHashFromAddress (address: BitcoinAddress): string =
        let sha = NBitcoin.Crypto.Hashes.SHA256(address.ScriptPubKey.ToBytes())
        let reversedSha = sha.Reverse().ToArray()
        NBitcoin.DataEncoders.Encoders.Hex.EncodeData reversedSha

    let public GetElectrumScriptHashFromPublicAddress currency (publicAddress: string) =
        // TODO: measure how long does it take to get the script hash and if it's too long, cache it at app startup?
        BitcoinAddress.Create(publicAddress, GetNetwork currency) |> GetElectrumScriptHashFromAddress

    let internal GetPublicAddressFromPublicKey currency (publicKey: PubKey) =
        (publicKey.GetSegwitAddress (GetNetwork currency)).GetScriptAddress().ToString()

    let internal GetPublicAddressFromNormalAccountFile (currency: Currency) (accountFile: FileRepresentation): string =
        let pubKey = PubKey(accountFile.Name)
        GetPublicAddressFromPublicKey currency pubKey

    let internal GetPublicKeyFromNormalAccountFile (accountFile: FileRepresentation): PubKey =
        PubKey accountFile.Name

    let internal GetPublicKeyFromReadOnlyAccountFile (accountFile: FileRepresentation): PubKey =
        accountFile.Content() |> PubKey

    let internal GetPublicAddressFromUnencryptedPrivateKey (currency: Currency) (privateKey: string) =
        let privateKey = Key.Parse(privateKey, GetNetwork currency)
        GetPublicAddressFromPublicKey currency privateKey.PubKey

    let internal GetAccountFromFile (accountFile: FileRepresentation) (currency: Currency) kind: IAccount =
        if not (currency.IsUtxo()) then
            failwith <| SPrintF1 "Assertion failed: currency %A should be UTXO-type" currency
        match kind with
        | AccountKind.ReadOnly ->
            ReadOnlyUtxoAccount(currency,
                                accountFile,
                                (fun accountFile -> accountFile.Name),
                                GetPublicKeyFromReadOnlyAccountFile)
                                            :> IAccount
        | AccountKind.Normal ->
            let fromAccountFileToPublicAddress = GetPublicAddressFromNormalAccountFile currency
            let fromAccountFileToPublicKey = GetPublicKeyFromNormalAccountFile
            NormalUtxoAccount(currency, accountFile,
                              fromAccountFileToPublicAddress, fromAccountFileToPublicKey)
            :> IAccount
        | _ ->
            failwith <| SPrintF1 "Kind (%A) not supported for this API" kind

    let private BalanceToShow (balances: BlockchainScriptHashGetBalanceInnerResult) =
        let unconfirmedPlusConfirmed = balances.Unconfirmed + balances.Confirmed
        let amountToShowInSatoshis,imminentIncomingPayment =
            if unconfirmedPlusConfirmed <= balances.Confirmed then
                unconfirmedPlusConfirmed, Some false
            else
                balances.Confirmed, Some true
        let amountInBtc = (Money.Satoshis amountToShowInSatoshis).ToUnit MoneyUnit.BTC
        (amountInBtc, imminentIncomingPayment)

    let private BalanceMatchWithCacheOrInitialBalance address
                                                      currency
                                                      (someRetrievedBalance: BlockchainScriptHashGetBalanceInnerResult)
                                                          : bool =
        let balanceFromServers,_ = BalanceToShow someRetrievedBalance
        if Caching.Instance.FirstRun then
            balanceFromServers = 0m
        else
            match Caching.Instance.TryRetrieveLastCompoundBalance address currency with
            | None -> false
            | Some balance ->
                balanceFromServers = balance

    let private GetBalances (account: IUtxoAccount)
                            (mode: ServerSelectionMode)
                            (cancelSourceOption: Option<CustomCancelSource>)
                                : Async<BlockchainScriptHashGetBalanceInnerResult> =
        let scriptHashHex = GetElectrumScriptHashFromPublicAddress account.Currency account.PublicAddress

        let querySettings =
            QuerySettings.Balance(mode,(BalanceMatchWithCacheOrInitialBalance account.PublicAddress account.Currency))
        let balanceJob = ElectrumClient.GetBalance scriptHashHex
        Server.Query account.Currency querySettings balanceJob cancelSourceOption

    let private GetBalancesFromServer (account: IUtxoAccount)
                                      (mode: ServerSelectionMode)
                                      (cancelSourceOption: Option<CustomCancelSource>)
                                         : Async<Option<BlockchainScriptHashGetBalanceInnerResult>> =
        async {
            try
                let! balances = GetBalances account mode cancelSourceOption
                return Some balances
            with
            | ex when (FSharpUtil.FindException<ResourceUnavailabilityException> ex).IsSome ->
                return None
        }

    let internal GetShowableBalanceAndImminentIncomingPayment (account: IUtxoAccount)
                                                              (mode: ServerSelectionMode)
                                                              (cancelSourceOption: Option<CustomCancelSource>)
                                                                  : Async<Option<decimal*Option<bool>>> =
        async {
            let! maybeBalances = GetBalancesFromServer account mode cancelSourceOption
            match maybeBalances with
            | Some balances ->
                return Some (BalanceToShow balances)
            | None ->
                return None
        }

    let private ConvertToICoin (account: IUtxoAccount) (inputOutpointInfo: TransactionInputOutpointInfo): ICoin =
        let txHash = uint256 inputOutpointInfo.TransactionHash
        let scriptPubKeyInBytes = NBitcoin.DataEncoders.Encoders.Hex.DecodeData inputOutpointInfo.DestinationInHex
        let scriptPubKey = Script(scriptPubKeyInBytes)
        let coin =
            Coin(txHash, uint32 inputOutpointInfo.OutputIndex, Money(inputOutpointInfo.ValueInSatoshis), scriptPubKey)
        coin.ToScriptCoin account.PublicKey.WitHash.ScriptPubKey :> ICoin

    let private CreateTransactionAndCoinsToBeSigned (account: IUtxoAccount)
                                                    (transactionInputs: List<TransactionInputOutpointInfo>)
                                                    (destination: string)
                                                    (amount: TransferAmount)
                                                        : TransactionBuilder =
        let coins = List.map (ConvertToICoin account) transactionInputs

        let transactionBuilder = (GetNetwork account.Currency).CreateTransactionBuilder()
        transactionBuilder.AddCoins coins |> ignore

        let currency = account.Currency
        let destAddress = BitcoinAddress.Create(destination, GetNetwork currency)

        if amount.BalanceAtTheMomentOfSending <> amount.ValueToSend then
            let moneyAmount = Money(amount.ValueToSend, MoneyUnit.BTC)
            transactionBuilder.Send(destAddress, moneyAmount) |> ignore
            let originAddress = (account :> IAccount).PublicAddress
            let changeAddress = BitcoinAddress.Create(originAddress, GetNetwork currency)
            transactionBuilder.SetChange changeAddress |> ignore
        else
            transactionBuilder.SendAll destAddress |> ignore

        // to enable RBF, see https://bitcoin.stackexchange.com/a/61038/2751
        // FIXME: use the new API for this in NBitcoin 4.1.2.7 (see https://github.com/MetacoSA/NBitcoin/commit/67e00b00865271a029cd1e21fc2002a2d9f32fcd )
        transactionBuilder.SetLockTime (LockTime 0) |> ignore

        transactionBuilder

    type internal UnspentTransactionOutputInfo =
        {
            TransactionId: string;
            OutputIndex: int;
            Value: Int64;
        }

    let private ConvertToInputOutpointInfo currency (utxo: UnspentTransactionOutputInfo)
                                               : Async<TransactionInputOutpointInfo> =
        async {
            let job = ElectrumClient.GetBlockchainTransaction utxo.TransactionId
            let! transRaw =
                Server.Query currency (QuerySettings.Default ServerSelectionMode.Fast) job None
            let transaction = Transaction.Parse(transRaw, GetNetwork currency)
            let txOut = transaction.Outputs.[utxo.OutputIndex]
            // should suggest a ToHex() method to NBitcoin's TxOut type?
            let destination = txOut.ScriptPubKey.ToHex()
            let ret = {
                TransactionHash = transaction.GetHash().ToString();
                OutputIndex = utxo.OutputIndex;
                ValueInSatoshis = txOut.Value.Satoshi;
                DestinationInHex = destination;
            }
            return ret
        }

    let rec private EstimateFees (txBuilder: TransactionBuilder)
                                 (feeRate: FeeRate)
                                 (account: IUtxoAccount)
                                 (usedInputsSoFar: List<TransactionInputOutpointInfo>)
                                 (unusedUtxos: List<UnspentTransactionOutputInfo>)
                                     : Async<Money*List<TransactionInputOutpointInfo>> =
        async {
            try
                let fees = txBuilder.EstimateFees feeRate
                return fees,usedInputsSoFar
            with
            | :? NBitcoin.NotEnoughFundsException as ex ->
                match unusedUtxos with
                | [] -> return raise <| FSharpUtil.ReRaise ex
                | head::tail ->
                    let! newInput = head |> ConvertToInputOutpointInfo account.Currency
                    let newCoin = newInput |> ConvertToICoin account
                    let newTxBuilder = txBuilder.AddCoins [newCoin]
                    let newInputs = newInput::usedInputsSoFar
                    return! EstimateFees newTxBuilder feeRate account newInputs tail
        }

    let internal EstimateFee (account: IUtxoAccount) (amount: TransferAmount) (destination: string)
                                 : Async<TransactionMetadata> = async {
        let rec addInputsUntilAmount (utxos: List<UnspentTransactionOutputInfo>)
                                      soFarInSatoshis
                                      amount
                                     (acc: List<UnspentTransactionOutputInfo>)
                                         : List<UnspentTransactionOutputInfo>*List<UnspentTransactionOutputInfo> =
            match utxos with
            | [] ->
                // should `raise InsufficientFunds` instead?
                failwith <| SPrintF2 "Not enough funds (needed: %s, got so far: %s)"
                          (amount.ToString()) (soFarInSatoshis.ToString())
            | utxoInfo::tail ->
                let newAcc =
                    // Avoid querying for zero-value UTXOs, which would make many unnecessary parallel
                    // connections to Electrum servers. (there's no need to use/consolidate zero-value UTXOs)

                    // This can be triggered on e.g. RegTest (by mining to Geewallet directly)
                    // because the block subsidy falls quickly. (it will be 0 after 7000 blocks)

                    // Zero-value OP_RETURN outputs are valid and standard:
                    // https://bitcoin.stackexchange.com/a/57103
                    if utxoInfo.Value > 0L then
                        utxoInfo::acc
                    else
                        acc

                let newSoFar = soFarInSatoshis + utxoInfo.Value
                if (newSoFar < amount) then
                    addInputsUntilAmount tail newSoFar amount newAcc
                else
                    newAcc,tail

        let job = GetElectrumScriptHashFromPublicAddress account.Currency account.PublicAddress
                  |> ElectrumClient.GetUnspentTransactionOutputs
        let! utxos = Server.Query account.Currency (QuerySettings.Default ServerSelectionMode.Fast) job None

        if not (utxos.Any()) then
            failwith "No UTXOs found!"
        let possibleInputs =
            seq {
                for utxo in utxos do
                    yield { TransactionId = utxo.TxHash; OutputIndex = utxo.TxPos; Value = utxo.Value }
            }

        // first ones are the smallest ones
        let inputsOrderedByAmount = possibleInputs.OrderBy(fun utxo -> utxo.Value) |> List.ofSeq

        let amountInSatoshis = Money(amount.ValueToSend, MoneyUnit.BTC).Satoshi
        let utxosToUse,unusedInputs =
            addInputsUntilAmount inputsOrderedByAmount 0L amountInSatoshis List.Empty

        let asyncInputs = List.map (ConvertToInputOutpointInfo account.Currency) utxosToUse
        let! inputs = Async.Parallel asyncInputs

        let initiallyUsedInputs = inputs |> List.ofArray

        let averageFee (feesFromDifferentServers: List<decimal>): decimal =
            let avg = feesFromDifferentServers.Sum() / decimal feesFromDifferentServers.Length
            avg

        //querying for 1 will always return -1 surprisingly...
        let estimateFeeJob = ElectrumClient.EstimateFee 2
        let! btcPerKiloByteForFastTrans =
            Server.Query account.Currency (QuerySettings.FeeEstimation averageFee) estimateFeeJob None

        let feeRate =
            try
                Money(btcPerKiloByteForFastTrans, MoneyUnit.BTC) |> FeeRate
            with
            | ex ->
                // we need more info in case this bug shows again: https://gitlab.com/knocte/geewallet/issues/43
                raise <| Exception(SPrintF1 "Could not create fee rate from %s btc per KB"
                                           (btcPerKiloByteForFastTrans.ToString()), ex)

        let transactionBuilder = CreateTransactionAndCoinsToBeSigned account
                                                                     initiallyUsedInputs
                                                                     destination
                                                                     amount

        try
            let! estimatedMinerFee,allUsedInputs =
                EstimateFees transactionBuilder feeRate account initiallyUsedInputs unusedInputs

            let estimatedMinerFeeInSatoshis = estimatedMinerFee.Satoshi
            let minerFee = MinerFee(estimatedMinerFeeInSatoshis, DateTime.UtcNow, account.Currency)

            return { Inputs = allUsedInputs; Fee = minerFee }
        with
        | :? NBitcoin.NotEnoughFundsException ->
            return raise <| InsufficientBalanceForFee None
    }

    let private SignTransactionWithPrivateKey (account: IUtxoAccount)
                                              (txMetadata: TransactionMetadata)
                                              (destination: string)
                                              (amount: TransferAmount)
                                              (privateKey: Key) =

        let btcMinerFee = txMetadata.Fee

        let finalTransactionBuilder = CreateTransactionAndCoinsToBeSigned account txMetadata.Inputs destination amount

        finalTransactionBuilder.AddKeys privateKey |> ignore
        finalTransactionBuilder.SendFees (Money.Satoshis(btcMinerFee.EstimatedFeeInSatoshis)) |> ignore

        let finalTransaction = finalTransactionBuilder.BuildTransaction true
        let transCheckResultAfterSigning = finalTransaction.Check()
        if (transCheckResultAfterSigning <> TransactionCheckResult.Success) then
            failwith <| SPrintF1 "Transaction check failed after signing with %A" transCheckResultAfterSigning

        if not (finalTransactionBuilder.Verify finalTransaction) then
            failwith "Something went wrong when verifying transaction"
        finalTransaction

    let internal GetPrivateKey (account: NormalAccount) password =
        let encryptedPrivateKey = account.GetEncryptedPrivateKey()
        let encryptedSecret = BitcoinEncryptedSecretNoEC(encryptedPrivateKey, GetNetwork (account:>IAccount).Currency)
        try
            encryptedSecret.GetKey(password)
        with
        | :? SecurityException ->
            raise (InvalidPassword)

    let internal SignTransaction (account: NormalUtxoAccount)
                                 (txMetadata: TransactionMetadata)
                                 (destination: string)
                                 (amount: TransferAmount)
                                 (password: string) =

        let privateKey = GetPrivateKey account password

        let signedTransaction = SignTransactionWithPrivateKey
                                    account
                                    txMetadata
                                    destination
                                    amount
                                    privateKey
        let rawTransaction = signedTransaction.ToHex()
        rawTransaction

    let internal CheckValidPassword (account: NormalAccount) (password: string) =
        GetPrivateKey account password |> ignore

    let private BroadcastRawTransaction currency (rawTx: string): Async<string> =
        let job = ElectrumClient.BroadcastTransaction rawTx
        Server.Query currency QuerySettings.Broadcast job None

    let internal BroadcastTransaction currency (transaction: SignedTransaction<_>) =
        // FIXME: stop embedding TransactionInfo element in SignedTransaction<BTC>
        // and show the info from the RawTx, using NBitcoin to extract it
        BroadcastRawTransaction currency transaction.RawTransaction

    let internal SendPayment (account: NormalUtxoAccount)
                             (txMetadata: TransactionMetadata)
                             (destination: string)
                             (amount: TransferAmount)
                             (password: string)
                    =
        let baseAccount = account :> IAccount
        if (baseAccount.PublicAddress.Equals(destination, StringComparison.InvariantCultureIgnoreCase)) then
            raise DestinationEqualToOrigin

        let finalTransaction = SignTransaction account txMetadata destination amount password
        BroadcastRawTransaction baseAccount.Currency finalTransaction

    // TODO: maybe move this func to Backend.Account module, or simply inline it (simple enough)
    let public ExportUnsignedTransactionToJson trans =
        Marshalling.Serialize trans

    let internal SaveUnsignedTransaction (transProposal: UnsignedTransactionProposal)
                                         (txMetadata: TransactionMetadata)
                                         (readOnlyAccounts: seq<ReadOnlyAccount>)
                                             : string =

        let unsignedTransaction =
            {
                Proposal = transProposal;
                Cache = Caching.Instance.GetLastCachedData().ToDietCache readOnlyAccounts;
                Metadata = txMetadata;
            }
        ExportUnsignedTransactionToJson unsignedTransaction

    let internal SweepArchivedFunds (account: ArchivedUtxoAccount)
                                    (balance: decimal)
                                    (destination: IAccount)
                                    (txMetadata: TransactionMetadata)
                                        =
        let currency = (account:>IAccount).Currency
        let network = GetNetwork currency
        let amount = TransferAmount(balance, balance, currency)
        let privateKey = Key.Parse(account.GetUnencryptedPrivateKey(), network)
        let signedTrans = SignTransactionWithPrivateKey
                              account txMetadata destination.PublicAddress amount privateKey
        BroadcastRawTransaction currency (signedTrans.ToHex())

    let internal Create currency (password: string) (seed: array<byte>): Async<FileRepresentation> =
        async {
            let privKey = Key seed
            let network = GetNetwork currency
            let secret = privKey.GetBitcoinSecret network
            let encryptedSecret = secret.PrivateKey.GetEncryptedBitcoinSecret(password, network)
            let encryptedPrivateKey = encryptedSecret.ToWif()
            let publicKey = secret.PubKey.ToString()
            return {
                Name = publicKey
                Content = fun _ -> encryptedPrivateKey
            }
        }

<<<<<<< HEAD
    let ParseAddressOrUrl (addressOrUrl: string) =
        if String.IsNullOrEmpty addressOrUrl then
            invalidArg "addressOrUrl" "address or URL should not be null or empty"

        if (addressOrUrl.StartsWith "litecoin:") then
            // FIXME: BitcoinUriBuilder class of NBitcoin doesn't support "litecoin:" scheme yet..., fix bug upstream
            failwith "URI scheme 'litecoin:' not supported yet"

        if not (addressOrUrl.StartsWith "bitcoin:") then
            addressOrUrl,None
        else
            let uriBuilder = BitcoinUrlBuilder addressOrUrl
            if null <> uriBuilder.UnknowParameters && uriBuilder.UnknowParameters.Any() then
                failwith <| SPrintF2 "Unknown parameters found in URI %s: %s"
                          addressOrUrl (String.Join(",", uriBuilder.UnknowParameters.Keys))

            if null = uriBuilder.Address then
                failwith <| SPrintF1 "Address started with 'bitcoin:' but an address could not be extracted: %s" addressOrUrl

            let address = uriBuilder.Address.ToString()
            if (uriBuilder.Amount <> null) then
                address,Some uriBuilder.Amount
            else
                address,None

    let ValidateAddress (currency: Currency) (address: string) =
=======
    let internal ValidateAddress (currency: Currency) (address: string) =
>>>>>>> e9e0e3a4
        if String.IsNullOrEmpty address then
            raise <| ArgumentNullException "address"

        let BITCOIN_ADDRESS_BECH32_PREFIX = "bc1"

        let utxoCoinValidAddressPrefixes =
            match currency with
            | BTC ->
                let BITCOIN_ADDRESS_PUBKEYHASH_PREFIX = "1"
                let BITCOIN_ADDRESS_SCRIPTHASH_PREFIX = "3"
                [
                    BITCOIN_ADDRESS_PUBKEYHASH_PREFIX
                    BITCOIN_ADDRESS_SCRIPTHASH_PREFIX
                    BITCOIN_ADDRESS_BECH32_PREFIX
                ]
            | LTC ->
                let LITECOIN_ADDRESS_PUBKEYHASH_PREFIX = "L"
                let LITECOIN_ADDRESS_SCRIPTHASH_PREFIX = "M"
                [ LITECOIN_ADDRESS_PUBKEYHASH_PREFIX; LITECOIN_ADDRESS_SCRIPTHASH_PREFIX ]
            | _ -> failwith <| SPrintF1 "Unknown UTXO currency %A" currency

        if not (utxoCoinValidAddressPrefixes.Any(fun prefix -> address.StartsWith prefix)) then
            raise (AddressMissingProperPrefix(utxoCoinValidAddressPrefixes))

        let minLength,lenghtInBetweenAllowed,maxLength =
            if currency = Currency.BTC && (address.StartsWith BITCOIN_ADDRESS_BECH32_PREFIX) then
                // taken from https://github.com/bitcoin/bips/blob/master/bip-0173.mediawiki
                // (FIXME: this is only valid for the first version of segwit, fix it!)
                42,false,62
            else
                27,true,34
        let limits = [ minLength; maxLength ]
        if address.Length > maxLength then
            raise <| AddressWithInvalidLength limits
        if address.Length < minLength then
            raise <| AddressWithInvalidLength limits
        if not lenghtInBetweenAllowed && (address.Length <> minLength && address.Length <> maxLength) then
            raise <| AddressWithInvalidLength limits

        let network = GetNetwork currency
        try
            BitcoinAddress.Create(address, network) |> ignore
        with
        // TODO: propose to NBitcoin upstream to generate an NBitcoin exception instead
        | :? FormatException ->
            raise (AddressWithInvalidChecksum None)<|MERGE_RESOLUTION|>--- conflicted
+++ resolved
@@ -461,7 +461,6 @@
             }
         }
 
-<<<<<<< HEAD
     let ParseAddressOrUrl (addressOrUrl: string) =
         if String.IsNullOrEmpty addressOrUrl then
             invalidArg "addressOrUrl" "address or URL should not be null or empty"
@@ -487,10 +486,7 @@
             else
                 address,None
 
-    let ValidateAddress (currency: Currency) (address: string) =
-=======
     let internal ValidateAddress (currency: Currency) (address: string) =
->>>>>>> e9e0e3a4
         if String.IsNullOrEmpty address then
             raise <| ArgumentNullException "address"
 
