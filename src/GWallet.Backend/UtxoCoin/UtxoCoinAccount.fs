﻿namespace GWallet.Backend.UtxoCoin

// NOTE: we can rename this file to less redundant "Account.fs" when this F# compiler bug is fixed:
// https://github.com/Microsoft/visualfsharp/issues/3231

open System
open System.Security
open System.Linq

open NBitcoin
open NBitcoin.Payment

open GWallet.Backend
open GWallet.Backend.FSharpUtil.UwpHacks

type internal TransactionOutpoint =
    {
        Transaction: Transaction;
        OutputIndex: int;
    }
    member self.ToCoin (): Coin =
        Coin(self.Transaction, uint32 self.OutputIndex)

type IUtxoAccount =
    inherit IAccount

    abstract member PublicKey: PubKey with get


type NormalUtxoAccount(currency: Currency, accountFile: FileRepresentation,
                       fromAccountFileToPublicAddress: FileRepresentation -> string,
                       fromAccountFileToPublicKey: FileRepresentation -> PubKey) =
    inherit GWallet.Backend.NormalAccount(currency, accountFile, fromAccountFileToPublicAddress)

    interface IUtxoAccount with
        member val PublicKey = fromAccountFileToPublicKey accountFile with get

type ReadOnlyUtxoAccount(currency: Currency, accountFile: FileRepresentation,
                         fromAccountFileToPublicAddress: FileRepresentation -> string,
                         fromAccountFileToPublicKey: FileRepresentation -> PubKey) =
    inherit GWallet.Backend.ReadOnlyAccount(currency, accountFile, fromAccountFileToPublicAddress)

    interface IUtxoAccount with
        member val PublicKey = fromAccountFileToPublicKey accountFile with get

type ArchivedUtxoAccount(currency: Currency, accountFile: FileRepresentation,
                         fromAccountFileToPublicAddress: FileRepresentation -> string,
                         fromAccountFileToPublicKey: FileRepresentation -> PubKey) =
    inherit GWallet.Backend.ArchivedAccount(currency, accountFile, fromAccountFileToPublicAddress)

    interface IUtxoAccount with
        member val PublicKey = fromAccountFileToPublicKey accountFile with get

module Account =

    let internal GetNetwork (currency: Currency) =
        if not (currency.IsUtxo()) then
            failwith <| SPrintF1 "Assertion failed: currency %A should be UTXO-type" currency
        match currency with
        | BTC -> Config.BitcoinNet
        | LTC -> Config.LitecoinNet
        | _ -> failwith <| SPrintF1 "Assertion failed: UTXO currency %A not supported?" currency

    // technique taken from https://electrumx.readthedocs.io/en/latest/protocol-basics.html#script-hashes
    let private GetElectrumScriptHashFromAddress (address: BitcoinAddress): string =
        let sha = NBitcoin.Crypto.Hashes.SHA256(address.ScriptPubKey.ToBytes())
        let reversedSha = sha.Reverse().ToArray()
        NBitcoin.DataEncoders.Encoders.Hex.EncodeData reversedSha

    let public GetElectrumScriptHashFromPublicAddress currency (publicAddress: string) =
        // TODO: measure how long does it take to get the script hash and if it's too long, cache it at app startup?
        BitcoinAddress.Create(publicAddress, GetNetwork currency) |> GetElectrumScriptHashFromAddress

    let internal GetPublicAddressFromPublicKey currency (publicKey: PubKey) =
        (publicKey.GetSegwitAddress (GetNetwork currency)).GetScriptAddress().ToString()

    let GetPublicAddressFromNormalAccountFile (currency: Currency) (accountFile: FileRepresentation): string =
        let pubKey = PubKey(accountFile.Name)
        GetPublicAddressFromPublicKey currency pubKey

    let GetPublicKeyFromNormalAccountFile (accountFile: FileRepresentation): PubKey =
        PubKey accountFile.Name

    let GetPublicKeyFromReadOnlyAccountFile (accountFile: FileRepresentation): PubKey =
        accountFile.Content() |> PubKey

    let GetPublicAddressFromUnencryptedPrivateKey (currency: Currency) (privateKey: string) =
        let privateKey = Key.Parse(privateKey, GetNetwork currency)
        GetPublicAddressFromPublicKey currency privateKey.PubKey

    let private BalanceToShow (balances: BlockchainScriptHashGetBalanceInnerResult) =
        let unconfirmedPlusConfirmed = balances.Unconfirmed + balances.Confirmed
        let amountToShowInSatoshis,imminentIncomingPayment =
            if unconfirmedPlusConfirmed <= balances.Confirmed then
                unconfirmedPlusConfirmed, Some false
            else
                balances.Confirmed, Some true
        let amountInBtc = (Money.Satoshis amountToShowInSatoshis).ToUnit MoneyUnit.BTC
        (amountInBtc, imminentIncomingPayment)

    let private BalanceMatchWithCacheOrInitialBalance address
                                                      currency
                                                      (someRetrievedBalance: BlockchainScriptHashGetBalanceInnerResult)
                                                          : bool =
        let balanceFromServers,_ = BalanceToShow someRetrievedBalance
        if Caching.Instance.FirstRun then
            balanceFromServers = 0m
        else
            match Caching.Instance.TryRetrieveLastCompoundBalance address currency with
            | None -> false
            | Some balance ->
                balanceFromServers = balance

    let private GetBalances (account: IUtxoAccount)
                            (mode: ServerSelectionMode)
                            (cancelSourceOption: Option<CustomCancelSource>)
                                : Async<BlockchainScriptHashGetBalanceInnerResult> =
        let scriptHashHex = GetElectrumScriptHashFromPublicAddress account.Currency account.PublicAddress

        let querySettings =
            QuerySettings.Balance(mode,(BalanceMatchWithCacheOrInitialBalance account.PublicAddress account.Currency))
        let balanceJob = ElectrumClient.GetBalance scriptHashHex
        Server.Query account.Currency querySettings balanceJob cancelSourceOption

    let private GetBalancesFromServer (account: IUtxoAccount)
                                      (mode: ServerSelectionMode)
                                      (cancelSourceOption: Option<CustomCancelSource>)
                                         : Async<Option<BlockchainScriptHashGetBalanceInnerResult>> =
        async {
            try
                let! balances = GetBalances account mode cancelSourceOption
                return Some balances
            with
            | ex when (FSharpUtil.FindException<ResourceUnavailabilityException> ex).IsSome ->
                return None
        }

    let internal GetShowableBalanceAndImminentIncomingPayment (account: IUtxoAccount)
                                                              (mode: ServerSelectionMode)
                                                              (cancelSourceOption: Option<CustomCancelSource>)
                                                                  : Async<Option<decimal*Option<bool>>> =
        async {
            let! maybeBalances = GetBalancesFromServer account mode cancelSourceOption
            match maybeBalances with
            | Some balances ->
                return Some (BalanceToShow balances)
            | None ->
                return None
        }

    let private ConvertToICoin (account: IUtxoAccount) (inputOutpointInfo: TransactionInputOutpointInfo): ICoin =
        let txHash = uint256 inputOutpointInfo.TransactionHash
        let scriptPubKeyInBytes = NBitcoin.DataEncoders.Encoders.Hex.DecodeData inputOutpointInfo.DestinationInHex
        let scriptPubKey = Script(scriptPubKeyInBytes)
        let coin =
            Coin(txHash, uint32 inputOutpointInfo.OutputIndex, Money(inputOutpointInfo.ValueInSatoshis), scriptPubKey)
        coin.ToScriptCoin account.PublicKey.WitHash.ScriptPubKey :> ICoin

    let private CreateTransactionAndCoinsToBeSigned (account: IUtxoAccount)
                                                    (transactionInputs: List<TransactionInputOutpointInfo>)
                                                    (destination: string)
                                                    (amount: TransferAmount)
                                                        : TransactionBuilder =
        let coins = List.map (ConvertToICoin account) transactionInputs

        let transactionBuilder = (GetNetwork account.Currency).CreateTransactionBuilder()
        transactionBuilder.AddCoins coins |> ignore

        let currency = account.Currency
        let destAddress = BitcoinAddress.Create(destination, GetNetwork currency)

        if amount.BalanceAtTheMomentOfSending <> amount.ValueToSend then
            let moneyAmount = Money(amount.ValueToSend, MoneyUnit.BTC)
            transactionBuilder.Send(destAddress, moneyAmount) |> ignore
            let originAddress = (account :> IAccount).PublicAddress
            let changeAddress = BitcoinAddress.Create(originAddress, GetNetwork currency)
            transactionBuilder.SetChange changeAddress |> ignore
        else
            transactionBuilder.SendAll destAddress |> ignore

        // to enable RBF, see https://bitcoin.stackexchange.com/a/61038/2751
        // FIXME: use the new API for this in NBitcoin 4.1.2.7 (see https://github.com/MetacoSA/NBitcoin/commit/67e00b00865271a029cd1e21fc2002a2d9f32fcd )
        transactionBuilder.SetLockTime (LockTime 0) |> ignore

        transactionBuilder

    type internal UnspentTransactionOutputInfo =
        {
            TransactionId: string;
            OutputIndex: int;
            Value: Int64;
        }

    let private ConvertToInputOutpointInfo currency (utxo: UnspentTransactionOutputInfo)
                                               : Async<TransactionInputOutpointInfo> =
        async {
            let job = ElectrumClient.GetBlockchainTransaction utxo.TransactionId
            let! transRaw =
                Server.Query currency (QuerySettings.Default ServerSelectionMode.Fast) job None
            let transaction = Transaction.Parse(transRaw, GetNetwork currency)
            let txOut = transaction.Outputs.[utxo.OutputIndex]
            // should suggest a ToHex() method to NBitcoin's TxOut type?
            let destination = txOut.ScriptPubKey.ToHex()
            let ret = {
                TransactionHash = transaction.GetHash().ToString();
                OutputIndex = utxo.OutputIndex;
                ValueInSatoshis = txOut.Value.Satoshi;
                DestinationInHex = destination;
            }
            return ret
        }

    let rec private EstimateFees (txBuilder: TransactionBuilder)
                                 (feeRate: FeeRate)
                                 (account: IUtxoAccount)
                                 (usedInputsSoFar: List<TransactionInputOutpointInfo>)
                                 (unusedUtxos: List<UnspentTransactionOutputInfo>)
                                     : Async<Money*List<TransactionInputOutpointInfo>> =
        async {
            try
                let fees = txBuilder.EstimateFees feeRate
                return fees,usedInputsSoFar
            with
            | :? NBitcoin.NotEnoughFundsException as ex ->
                match unusedUtxos with
                | [] -> return raise <| FSharpUtil.ReRaise ex
                | head::tail ->
                    let! newInput = head |> ConvertToInputOutpointInfo account.Currency
                    let newCoin = newInput |> ConvertToICoin account
                    let newTxBuilder = txBuilder.AddCoins [newCoin]
                    let newInputs = newInput::usedInputsSoFar
                    return! EstimateFees newTxBuilder feeRate account newInputs tail
        }

    let EstimateFee (account: IUtxoAccount) (amount: TransferAmount) (destination: string)
                        : Async<TransactionMetadata> = async {
        let rec addInputsUntilAmount (utxos: List<UnspentTransactionOutputInfo>)
                                      soFarInSatoshis
                                      amount
                                     (acc: List<UnspentTransactionOutputInfo>)
                                         : List<UnspentTransactionOutputInfo>*List<UnspentTransactionOutputInfo> =
            match utxos with
            | [] ->
                // should `raise InsufficientFunds` instead?
                failwith <| SPrintF2 "Not enough funds (needed: %s, got so far: %s)"
                          (amount.ToString()) (soFarInSatoshis.ToString())
            | utxoInfo::tail ->
                let newAcc =
                    // Avoid querying for zero-value UTXOs, which would make many unnecessary parallel
                    // connections to Electrum servers. (there's no need to use/consolidate zero-value UTXOs)

                    // This can be triggered on e.g. RegTest (by mining to Geewallet directly)
                    // because the block subsidy falls quickly. (it will be 0 after 7000 blocks)

                    // Zero-value OP_RETURN outputs are valid and standard:
                    // https://bitcoin.stackexchange.com/a/57103
                    if utxoInfo.Value > 0L then
                        utxoInfo::acc
                    else
                        acc

                let newSoFar = soFarInSatoshis + utxoInfo.Value
                if (newSoFar < amount) then
                    addInputsUntilAmount tail newSoFar amount newAcc
                else
                    newAcc,tail

        let job = GetElectrumScriptHashFromPublicAddress account.Currency account.PublicAddress
                  |> ElectrumClient.GetUnspentTransactionOutputs
        let! utxos = Server.Query account.Currency (QuerySettings.Default ServerSelectionMode.Fast) job None

        if not (utxos.Any()) then
            failwith "No UTXOs found!"
        let possibleInputs =
            seq {
                for utxo in utxos do
                    yield { TransactionId = utxo.TxHash; OutputIndex = utxo.TxPos; Value = utxo.Value }
            }

        // first ones are the smallest ones
        let inputsOrderedByAmount = possibleInputs.OrderBy(fun utxo -> utxo.Value) |> List.ofSeq

        let amountInSatoshis = Money(amount.ValueToSend, MoneyUnit.BTC).Satoshi
        let utxosToUse,unusedInputs =
            addInputsUntilAmount inputsOrderedByAmount 0L amountInSatoshis List.Empty

        let asyncInputs = List.map (ConvertToInputOutpointInfo account.Currency) utxosToUse
        let! inputs = Async.Parallel asyncInputs

        let initiallyUsedInputs = inputs |> List.ofArray

        let averageFee (feesFromDifferentServers: List<decimal>): decimal =
            let avg = feesFromDifferentServers.Sum() / decimal feesFromDifferentServers.Length
            avg

        //querying for 1 will always return -1 surprisingly...
        let estimateFeeJob = ElectrumClient.EstimateFee 2
        let! btcPerKiloByteForFastTrans =
            Server.Query account.Currency (QuerySettings.FeeEstimation averageFee) estimateFeeJob None

        let feeRate =
            try
                Money(btcPerKiloByteForFastTrans, MoneyUnit.BTC) |> FeeRate
            with
            | ex ->
                // we need more info in case this bug shows again: https://gitlab.com/knocte/geewallet/issues/43
<<<<<<< HEAD
                raise <| Exception(sprintf "Could not create fee rate from %s btc per KB"
=======
                raise <| Exception(SPrintF1 "Could not create fee rate from %s btc per KB"
>>>>>>> 6eeaa141
                                           (btcPerKiloByteForFastTrans.ToString()), ex)

        let transactionBuilder = CreateTransactionAndCoinsToBeSigned account
                                                                     initiallyUsedInputs
                                                                     destination
                                                                     amount

        try
            let! estimatedMinerFee,allUsedInputs =
                EstimateFees transactionBuilder feeRate account initiallyUsedInputs unusedInputs

            let estimatedMinerFeeInSatoshis = estimatedMinerFee.Satoshi
            let minerFee = MinerFee(estimatedMinerFeeInSatoshis, DateTime.UtcNow, account.Currency)

            return { Inputs = allUsedInputs; Fee = minerFee }
        with
        | :? NBitcoin.NotEnoughFundsException ->
            return raise <| InsufficientBalanceForFee None
    }

    let private SignTransactionWithPrivateKey (account: IUtxoAccount)
                                              (txMetadata: TransactionMetadata)
                                              (destination: string)
                                              (amount: TransferAmount)
                                              (privateKey: Key) =

        let btcMinerFee = txMetadata.Fee

        let finalTransactionBuilder = CreateTransactionAndCoinsToBeSigned account txMetadata.Inputs destination amount

        finalTransactionBuilder.AddKeys privateKey |> ignore
        finalTransactionBuilder.SendFees (Money.Satoshis(btcMinerFee.EstimatedFeeInSatoshis)) |> ignore

        let finalTransaction = finalTransactionBuilder.BuildTransaction true
        let transCheckResultAfterSigning = finalTransaction.Check()
        if (transCheckResultAfterSigning <> TransactionCheckResult.Success) then
            failwith <| SPrintF1 "Transaction check failed after signing with %A" transCheckResultAfterSigning

        if not (finalTransactionBuilder.Verify finalTransaction) then
            failwith "Something went wrong when verifying transaction"
        finalTransaction

    let internal GetPrivateKey (account: NormalAccount) password =
        let encryptedPrivateKey = account.GetEncryptedPrivateKey()
        let encryptedSecret = BitcoinEncryptedSecretNoEC(encryptedPrivateKey, GetNetwork (account:>IAccount).Currency)
        try
            encryptedSecret.GetKey(password)
        with
        | :? SecurityException ->
            raise (InvalidPassword)

    let SignTransaction (account: NormalUtxoAccount)
                        (txMetadata: TransactionMetadata)
                        (destination: string)
                        (amount: TransferAmount)
                        (password: string) =

        let privateKey = GetPrivateKey account password

        let signedTransaction = SignTransactionWithPrivateKey
                                    account
                                    txMetadata
                                    destination
                                    amount
                                    privateKey
        let rawTransaction = signedTransaction.ToHex()
        rawTransaction

    let CheckValidPassword (account: NormalAccount) (password: string) =
        GetPrivateKey account password |> ignore

    let private BroadcastRawTransaction currency (rawTx: string): Async<string> =
        let job = ElectrumClient.BroadcastTransaction rawTx
        Server.Query currency QuerySettings.Broadcast job None

    let BroadcastTransaction currency (transaction: SignedTransaction<_>) =
        // FIXME: stop embedding TransactionInfo element in SignedTransaction<BTC>
        // and show the info from the RawTx, using NBitcoin to extract it
        BroadcastRawTransaction currency transaction.RawTransaction

    let SendPayment (account: NormalUtxoAccount)
                    (txMetadata: TransactionMetadata)
                    (destination: string)
                    (amount: TransferAmount)
                    (password: string)
                    =
        let baseAccount = account :> IAccount
        if (baseAccount.PublicAddress.Equals(destination, StringComparison.InvariantCultureIgnoreCase)) then
            raise DestinationEqualToOrigin

        let finalTransaction = SignTransaction account txMetadata destination amount password
        BroadcastRawTransaction baseAccount.Currency finalTransaction

    // TODO: maybe move this func to Backend.Account module, or simply inline it (simple enough)
    let public ExportUnsignedTransactionToJson trans =
        Marshalling.Serialize trans

    let SaveUnsignedTransaction (transProposal: UnsignedTransactionProposal)
                                (txMetadata: TransactionMetadata)
                                (readOnlyAccounts: seq<ReadOnlyAccount>)
                                    : string =

        let unsignedTransaction =
            {
                Proposal = transProposal;
                Cache = Caching.Instance.GetLastCachedData().ToDietCache readOnlyAccounts;
                Metadata = txMetadata;
            }
        ExportUnsignedTransactionToJson unsignedTransaction

    let SweepArchivedFunds (account: ArchivedUtxoAccount)
                           (balance: decimal)
                           (destination: IAccount)
                           (txMetadata: TransactionMetadata) =
        let currency = (account:>IAccount).Currency
        let network = GetNetwork currency
        let amount = TransferAmount(balance, balance, currency)
        let privateKey = Key.Parse(account.GetUnencryptedPrivateKey(), network)
        let signedTrans = SignTransactionWithPrivateKey
                              account txMetadata destination.PublicAddress amount privateKey
        BroadcastRawTransaction currency (signedTrans.ToHex())

    let Create currency (password: string) (seed: array<byte>): Async<FileRepresentation> =
        async {
            let privKey = Key seed
            let network = GetNetwork currency
            let secret = privKey.GetBitcoinSecret network
            let encryptedSecret = secret.PrivateKey.GetEncryptedBitcoinSecret(password, network)
            let encryptedPrivateKey = encryptedSecret.ToWif()
            let publicKey = secret.PubKey.ToString()
            return {
                Name = publicKey
                Content = fun _ -> encryptedPrivateKey
            }
        }

    let ParseAddressOrUrl (addressOrUrl: string) =
        if String.IsNullOrEmpty addressOrUrl then
            invalidArg "addressOrUrl" "address or URL should not be null or empty"

        if (addressOrUrl.StartsWith "litecoin:") then
            // FIXME: BitcoinUriBuilder class of NBitcoin doesn't support "litecoin:" scheme yet..., fix bug upstream
            failwith "URI scheme 'litecoin:' not supported yet"

        if not (addressOrUrl.StartsWith "bitcoin:") then
            addressOrUrl,None
        else
            let uriBuilder = BitcoinUrlBuilder addressOrUrl
            if null <> uriBuilder.UnknowParameters && uriBuilder.UnknowParameters.Any() then
                failwithf "Unknown parameters found in URI %s: %s"
                          addressOrUrl (String.Join(",", uriBuilder.UnknowParameters.Keys))

            if null = uriBuilder.Address then
                failwithf "Address started with 'bitcoin:' but an address could not be extracted: %s" addressOrUrl

            let address = uriBuilder.Address.ToString()
            if (uriBuilder.Amount <> null) then
                address,Some uriBuilder.Amount
            else
                address,None

    let ValidateAddress (currency: Currency) (address: string) =
        if String.IsNullOrEmpty address then
            raise <| ArgumentNullException "address"

        let BITCOIN_ADDRESS_BECH32_PREFIX = "bc1"

        let utxoCoinValidAddressPrefixes =
            match currency with
            | BTC ->
                let BITCOIN_ADDRESS_PUBKEYHASH_PREFIX = "1"
                let BITCOIN_ADDRESS_SCRIPTHASH_PREFIX = "3"
                [
                    BITCOIN_ADDRESS_PUBKEYHASH_PREFIX
                    BITCOIN_ADDRESS_SCRIPTHASH_PREFIX
                    BITCOIN_ADDRESS_BECH32_PREFIX
                ]
            | LTC ->
                let LITECOIN_ADDRESS_PUBKEYHASH_PREFIX = "L"
                let LITECOIN_ADDRESS_SCRIPTHASH_PREFIX = "M"
                [ LITECOIN_ADDRESS_PUBKEYHASH_PREFIX; LITECOIN_ADDRESS_SCRIPTHASH_PREFIX ]
            | _ -> failwith <| SPrintF1 "Unknown UTXO currency %A" currency

        if not (utxoCoinValidAddressPrefixes.Any(fun prefix -> address.StartsWith prefix)) then
            raise (AddressMissingProperPrefix(utxoCoinValidAddressPrefixes))

        let minLength,lenghtInBetweenAllowed,maxLength =
            if currency = Currency.BTC && (address.StartsWith BITCOIN_ADDRESS_BECH32_PREFIX) then
                // taken from https://github.com/bitcoin/bips/blob/master/bip-0173.mediawiki
                // (FIXME: this is only valid for the first version of segwit, fix it!)
                42,false,62
            else
                27,true,34
        let limits = [ minLength; maxLength ]
        if address.Length > maxLength then
            raise <| AddressWithInvalidLength limits
        if address.Length < minLength then
            raise <| AddressWithInvalidLength limits
        if not lenghtInBetweenAllowed && (address.Length <> minLength && address.Length <> maxLength) then
            raise <| AddressWithInvalidLength limits

        let network = GetNetwork currency
        try
            BitcoinAddress.Create(address, network) |> ignore
        with
        // TODO: propose to NBitcoin upstream to generate an NBitcoin exception instead
        | :? FormatException ->
            raise (AddressWithInvalidChecksum None)<|MERGE_RESOLUTION|>--- conflicted
+++ resolved
@@ -304,11 +304,7 @@
             with
             | ex ->
                 // we need more info in case this bug shows again: https://gitlab.com/knocte/geewallet/issues/43
-<<<<<<< HEAD
-                raise <| Exception(sprintf "Could not create fee rate from %s btc per KB"
-=======
                 raise <| Exception(SPrintF1 "Could not create fee rate from %s btc per KB"
->>>>>>> 6eeaa141
                                            (btcPerKiloByteForFastTrans.ToString()), ex)
 
         let transactionBuilder = CreateTransactionAndCoinsToBeSigned account
