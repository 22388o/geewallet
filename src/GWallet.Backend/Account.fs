--- conflicted
+++ resolved
@@ -42,47 +42,32 @@
     let GetConfirmedBalance(account: IAccount) =
         GetBalanceFromServer account true
 
-<<<<<<< HEAD
-    let private GetShowableBalanceAndImminentPaymentInternal(account: IAccount): Async<Option<decimal*bool>> = async {
-        let! unconfirmed = GetUnconfirmedPlusConfirmedBalance account
-        let! confirmed = GetConfirmedBalance account
-        match unconfirmed,confirmed with
-        | Some unconfirmedAmount,Some confirmedAmount ->
-            if (unconfirmedAmount > confirmedAmount) then
-                return Some (confirmedAmount, true)
-            else
-                return Some (unconfirmedAmount, false)
-        | _ ->
+    let private GetShowableBalanceAndImminentPaymentInternal (account: IAccount) (mode: Mode)
+                                                                 : Async<Option<decimal*bool>> = async {
+
+        let! confirmed = GetConfirmedBalance account mode
+        if mode = Mode.Fast && Caching.Instance.FirstRun then
             match confirmed with
             | None -> return None
             | Some confirmedAmount -> return Some(confirmedAmount, false)
-    }
-
-    let GetShowableBalanceAndImminentPayment (account: IAccount): Async<MaybeCached<decimal>*bool> =
-        async {
-            let! maybeBalanceAndImminentPayment = GetShowableBalanceAndImminentPaymentInternal account
-            match maybeBalanceAndImminentPayment with
-=======
-    let private GetShowableBalanceInternal(account: IAccount) (mode: Mode): Async<Option<decimal>> = async {
-        let! confirmed = GetConfirmedBalance account mode
-        if mode = Mode.Fast && Caching.Instance.FirstRun then
-            return confirmed
         else
             let! unconfirmed = GetUnconfirmedPlusConfirmedBalance account mode
             match unconfirmed,confirmed with
             | Some unconfirmedAmount,Some confirmedAmount ->
-                if (unconfirmedAmount < confirmedAmount) then
-                    return unconfirmed
+                if (unconfirmedAmount > confirmedAmount) then
+                    return Some (confirmedAmount, true)
                 else
-                    return confirmed
-            | _ -> return confirmed
+                    return Some (unconfirmedAmount, false)
+            | _ ->
+                match confirmed with
+                | None -> return None
+                | Some confirmedAmount -> return Some(confirmedAmount, false)
     }
 
-    let GetShowableBalance(account: IAccount) (mode: Mode): Async<MaybeCached<decimal>> =
-        async {
-            let! maybeBalance = GetShowableBalanceInternal account mode
-            match maybeBalance with
->>>>>>> 8415a5ad
+    let GetShowableBalanceAndImminentPayment (account: IAccount) (mode: Mode): Async<MaybeCached<decimal>*bool> =
+        async {
+            let! maybeBalanceAndImminentPayment = GetShowableBalanceAndImminentPaymentInternal account mode
+            match maybeBalanceAndImminentPayment with
             | None ->
                 let cachedBalance = Caching.Instance.RetreiveLastCompoundBalance account.PublicAddress account.Currency
                 return (NotFresh cachedBalance, false)
