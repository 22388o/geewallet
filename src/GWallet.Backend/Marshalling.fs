﻿namespace GWallet.Backend

open System
open System.IO
open System.Text
open System.Reflection
open System.IO.Compression
open System.Text.RegularExpressions
open System.Runtime.Serialization

open Newtonsoft.Json
open Newtonsoft.Json.Serialization

open GWallet.Backend.FSharpUtil.UwpHacks

type ExceptionDetails =
    {
        ExceptionType: string
        Message: string
        StackTrace: string
        InnerException: Option<ExceptionDetails>
    }

type MarshalledException =
    {
        HumanReadableSummary: ExceptionDetails
        FullBinaryForm: string
    }
    static member private ExtractBasicDetailsFromException (ex: Exception) =
        let stackTrace =
            if ex.StackTrace = null then
                String.Empty
            else
                ex.StackTrace
        let stub =
            {
                ExceptionType = ex.GetType().FullName
                Message = ex.Message
                StackTrace = stackTrace
                InnerException = None
            }

        match ex.InnerException with
        | null -> stub
        | someNonNullInnerException ->
            let innerExceptionDetails =
                MarshalledException.ExtractBasicDetailsFromException someNonNullInnerException

            {
                stub with
                    InnerException = Some innerExceptionDetails
            }

    static member Create (ex: Exception) =
        {
            HumanReadableSummary = MarshalledException.ExtractBasicDetailsFromException ex
            FullBinaryForm = BinaryMarshalling.SerializeToString ex
        }

type DeserializationException =
    inherit Exception

    new(message: string, innerException: Exception) = { inherit Exception(message, innerException) }
    new(message: string) = { inherit Exception(message) }
    new(info: SerializationInfo, context: StreamingContext) =
        { inherit Exception(info, context) }

type SerializationException(message:string, innerException: Exception) =
    inherit Exception (message, innerException)

type MarshallingCompatibilityException =
    inherit Exception

    new(message: string, innerException: Exception) = { inherit Exception(message, innerException) }
    new(info: SerializationInfo, context: StreamingContext) =
        { inherit Exception(info, context) }

type VersionMismatchDuringDeserializationException =
    inherit DeserializationException

    new (message: string, innerException: Exception) =
        { inherit DeserializationException (message, innerException) }
    new (info: SerializationInfo, context: StreamingContext) =
        { inherit DeserializationException (info, context) }

module internal VersionHelper =
    let internal CURRENT_VERSION =
        typedefof<DeserializationException>.GetTypeInfo().Assembly.GetName().Version.ToString()

type MarshallingWrapper<'T> =
    {
        Version: string
        TypeName: string
        Value: 'T
    }
    static member New value =
        {
            Value = value
            Version = VersionHelper.CURRENT_VERSION
            TypeName = typeof<'T>.FullName
        }

type private PascalCase2LowercasePlusUnderscoreContractResolver() =
    inherit DefaultContractResolver()

    // https://stackoverflow.com/a/20952003/544947
    let pascalToUnderScoreRegex = Regex("((?<=.)[A-Z][a-zA-Z]*)|((?<=[a-zA-Z])\d+)", RegexOptions.Multiline)
    let pascalToUnderScoreReplacementExpression = "_$1$2"
    override __.ResolvePropertyName (propertyName: string) =
        pascalToUnderScoreRegex.Replace(propertyName, pascalToUnderScoreReplacementExpression).ToLower()

// combine https://stackoverflow.com/a/48330214/544947 with https://stackoverflow.com/a/29660550/544947
// (because null values should map to None values in the case of Option<> types, otherwise tests fail)
type RequireAllPropertiesContractResolver() =
    inherit DefaultContractResolver()

    override __.CreateObjectContract(objectType: Type) =
        let contract = base.CreateObjectContract objectType
        contract.ItemRequired <- Nullable<Required> Required.Always
        contract

    override __.CreateProperty(memberInfo: MemberInfo, memberSerialization: MemberSerialization) =
        let property = base.CreateProperty(memberInfo, memberSerialization)
        // https://stackoverflow.com/questions/20696262/reflection-to-find-out-if-property-is-of-option-type
        let isOption =
            property.PropertyType.IsGenericType &&
            property.PropertyType.GetGenericTypeDefinition() = typedefof<Option<_>>
        if isOption then
            property.Required <- Required.AllowNull
        property

module Marshalling =

    let DefaultFormatting =
#if DEBUG
        Formatting.Indented
#else
        Formatting.None
#endif

    let internal PascalCase2LowercasePlusUnderscoreConversionSettings =
        JsonSerializerSettings(ContractResolver = PascalCase2LowercasePlusUnderscoreContractResolver())

    let internal DefaultSettings =
        JsonSerializerSettings(MissingMemberHandling = MissingMemberHandling.Error,
                               ContractResolver = RequireAllPropertiesContractResolver(),
                               DateTimeZoneHandling = DateTimeZoneHandling.Utc)

    let private currentVersion = VersionHelper.CURRENT_VERSION

    let ExtractType(json: string): Type =
<<<<<<< HEAD
        let typeInfo =
            try
                JsonConvert.DeserializeObject<MarshallingWrapper<obj>> json
            with
            | ex -> raise (DeserializationException("Could not extract type", ex))
        let fullTypeName = typeInfo.TypeName
        Type.GetType(fullTypeName)
=======
        let wrapper = JsonConvert.DeserializeObject<MarshallingWrapper<obj>> json
        if Object.ReferenceEquals(null, wrapper) then
            failwith <| SPrintF1 "Failed to extract type from JSON: %s" json
        Type.GetType wrapper.TypeName

    // FIXME: should we rather use JContainer.Parse? it seems JObject.Parse wouldn't detect error in this: {A:{"B": 1}}
    //        (for more info see replies of https://stackoverflow.com/questions/6903477/need-a-string-json-validator )
    let internal IsValidJson (jsonStr: string) =
        try
            Newtonsoft.Json.Linq.JObject.Parse jsonStr
                |> ignore
            true
        with
        | :? JsonReaderException ->
            false
>>>>>>> d95f74f6

    let DeserializeCustom<'T>(json: string, settings: JsonSerializerSettings): 'T =
        if (json = null) then
            raise (ArgumentNullException("json"))
        if (String.IsNullOrWhiteSpace(json)) then
            raise (ArgumentException("empty or whitespace json", "json"))
        if not (IsValidJson json) then
            raise <| InvalidJson

        let deserialized =
            try
                JsonConvert.DeserializeObject<MarshallingWrapper<'T>>(json, settings)
            with
            | ex ->
                let versionJsonTag = "\"Version\":\""
                if (json.Contains(versionJsonTag)) then
                    let jsonSinceVersion = json.Substring(json.IndexOf(versionJsonTag) + versionJsonTag.Length)
                    let endVersionIndex = jsonSinceVersion.IndexOf("\"")
                    let version = jsonSinceVersion.Substring(0, endVersionIndex)
                    if (version <> currentVersion) then
                        let msg = SPrintF2 "Incompatible marshalling version found (%s vs. current %s) while trying to deserialize JSON"
                                          version currentVersion
                        raise <| VersionMismatchDuringDeserializationException(msg, ex)

                let targetTypeName = typeof<'T>.FullName
                raise <| DeserializationException(SPrintF2 "Exception when trying to deserialize (to type '%s') from string '%s'" targetTypeName json, ex)


        if Object.ReferenceEquals(deserialized, null) then
            raise <| DeserializationException(SPrintF1 "JsonConvert.DeserializeObject returned null when trying to deserialize '%s'"
                                                      json)
        if Object.ReferenceEquals(deserialized.Value, null) then
            raise <| DeserializationException(SPrintF1 "JsonConvert.DeserializeObject could not deserialize the Value member of '%s'"
                                                      json)
        deserialized.Value

    let Deserialize<'T>(json: string): 'T =
        match typeof<'T> with
        | theType when typeof<Exception>.IsAssignableFrom theType ->
            let marshalledException: MarshalledException = DeserializeCustom(json, DefaultSettings)
            BinaryMarshalling.DeserializeFromString marshalledException.FullBinaryForm :?> 'T
        | _ ->
            DeserializeCustom(json, DefaultSettings)

    let private SerializeInternal<'T>(value: 'T) (settings: JsonSerializerSettings) (formatting: Formatting): string =
        JsonConvert.SerializeObject(MarshallingWrapper<'T>.New value,
                                    formatting,
                                    settings)

    let SerializeCustom<'T>(value: 'T, settings: JsonSerializerSettings, formatting: Formatting): string =
        try
            SerializeInternal value settings formatting
        with
        | exn ->
            raise (SerializationException(SPrintF2 "Could not serialize object of type '%s' and value '%A'"
                                                  (typeof<'T>.FullName) value, exn))

    let Serialize<'T>(value: 'T): string =
        match box value with
        | :? Exception as ex ->
            let exToSerialize = MarshalledException.Create ex
            let serializedEx = SerializeCustom(exToSerialize, DefaultSettings, DefaultFormatting)

            try
                let _deserializedEx: 'T = Deserialize serializedEx
                ()
            with
            | ex ->
                raise
                <| MarshallingCompatibilityException (
                    SPrintF1
                        "Exception type '%s' could not be serialized. Maybe it lacks the required '(info: SerializationInfo, context: StreamingContext)' constructor?"
                        typeof<'T>.FullName, ex)

            serializedEx
        | _ ->
<<<<<<< HEAD
            SerializeCustom(value, DefaultSettings)

    type CompressionOrDecompressionException(msg: string, innerException: Exception) =
        inherit Exception(msg, innerException)

    // https://stackoverflow.com/a/43357353/544947
    let Decompress (compressedString: string): string =
        try
            use decompressedStream = new MemoryStream()
            use compressedStream = new MemoryStream(Convert.FromBase64String compressedString)
            let decompressorStream = new DeflateStream(compressedStream, CompressionMode.Decompress)
            decompressorStream.CopyTo(decompressedStream)
            decompressorStream.Dispose()
            Encoding.UTF8.GetString(decompressedStream.ToArray())
        with
        | ex ->
            raise(CompressionOrDecompressionException("Could not decompress", ex))

    let Compress (uncompressedString: string): string =
        try
            use compressedStream = new MemoryStream()
            use uncompressedStream = new MemoryStream(Encoding.UTF8.GetBytes uncompressedString)
            let compressorStream = new DeflateStream(compressedStream, CompressionMode.Compress)
            uncompressedStream.CopyTo compressorStream
            // can't use "use" because it needs to be dissposed manually before getting the data
            compressorStream.Dispose()
            Convert.ToBase64String(compressedStream.ToArray())
        with
        | ex ->
            raise(CompressionOrDecompressionException("Could not compress", ex))
=======
            SerializeCustom(value, DefaultSettings, DefaultFormatting)

    let SerializeOneLine<'T>(value: 'T): string =
        SerializeCustom (value, DefaultSettings, Formatting.None)
>>>>>>> d95f74f6
<|MERGE_RESOLUTION|>--- conflicted
+++ resolved
@@ -149,15 +149,6 @@
     let private currentVersion = VersionHelper.CURRENT_VERSION
 
     let ExtractType(json: string): Type =
-<<<<<<< HEAD
-        let typeInfo =
-            try
-                JsonConvert.DeserializeObject<MarshallingWrapper<obj>> json
-            with
-            | ex -> raise (DeserializationException("Could not extract type", ex))
-        let fullTypeName = typeInfo.TypeName
-        Type.GetType(fullTypeName)
-=======
         let wrapper = JsonConvert.DeserializeObject<MarshallingWrapper<obj>> json
         if Object.ReferenceEquals(null, wrapper) then
             failwith <| SPrintF1 "Failed to extract type from JSON: %s" json
@@ -173,7 +164,6 @@
         with
         | :? JsonReaderException ->
             false
->>>>>>> d95f74f6
 
     let DeserializeCustom<'T>(json: string, settings: JsonSerializerSettings): 'T =
         if (json = null) then
@@ -250,8 +240,10 @@
 
             serializedEx
         | _ ->
-<<<<<<< HEAD
-            SerializeCustom(value, DefaultSettings)
+            SerializeCustom(value, DefaultSettings, DefaultFormatting)
+
+    let SerializeOneLine<'T>(value: 'T): string =
+        SerializeCustom (value, DefaultSettings, Formatting.None)
 
     type CompressionOrDecompressionException(msg: string, innerException: Exception) =
         inherit Exception(msg, innerException)
@@ -281,9 +273,3 @@
         with
         | ex ->
             raise(CompressionOrDecompressionException("Could not compress", ex))
-=======
-            SerializeCustom(value, DefaultSettings, DefaultFormatting)
-
-    let SerializeOneLine<'T>(value: 'T): string =
-        SerializeCustom (value, DefaultSettings, Formatting.None)
->>>>>>> d95f74f6
