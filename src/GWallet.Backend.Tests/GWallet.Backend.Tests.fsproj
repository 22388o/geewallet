﻿<?xml version="1.0" encoding="utf-8"?>
<Project ToolsVersion="4.0" DefaultTargets="Build" xmlns="http://schemas.microsoft.com/developer/msbuild/2003">
  <Import Project="$(MSBuildExtensionsPath)\$(MSBuildToolsVersion)\Microsoft.Common.props" Condition="Exists('$(MSBuildExtensionsPath)\$(MSBuildToolsVersion)\Microsoft.Common.props')" />
  <PropertyGroup>
    <Configuration Condition=" '$(Configuration)' == '' ">Debug</Configuration>
    <Platform Condition=" '$(Platform)' == '' ">AnyCPU</Platform>
    <ProjectGuid>{F9448076-88BE-4045-8704-A652D133E036}</ProjectGuid>
    <OutputType>Library</OutputType>
    <RootNamespace>GWallet.Backend.Tests</RootNamespace>
    <AssemblyName>GWallet.Backend.Tests</AssemblyName>
    <TargetFrameworkVersion>v4.7.1</TargetFrameworkVersion>
    <TargetFSharpCoreVersion>4.7.0.0</TargetFSharpCoreVersion>
    <AutoGenerateBindingRedirects>true</AutoGenerateBindingRedirects>
    <Name>GWallet.Backend.Tests</Name>
    <TargetFrameworkProfile />
    <OtherFlags>
        /warnon:1182
        /warnon:3218
        /warnon:0193
    </OtherFlags>
  </PropertyGroup>
  <PropertyGroup Condition=" '$(Configuration)|$(Platform)' == 'Debug|AnyCPU' ">
    <DebugSymbols>true</DebugSymbols>
    <DebugType>full</DebugType>
    <Optimize>false</Optimize>
    <Tailcalls>false</Tailcalls>
    <OutputPath>bin\</OutputPath>
    <DefineConstants>DEBUG;TRACE</DefineConstants>
    <WarningLevel>3</WarningLevel>
    <DocumentationFile>bin\$(Configuration)\$(AssemblyName).XML</DocumentationFile>
  </PropertyGroup>
  <PropertyGroup Condition=" '$(Configuration)|$(Platform)' == 'Release|AnyCPU' ">
    <DebugType>pdbonly</DebugType>
    <Optimize>true</Optimize>
    <Tailcalls>true</Tailcalls>
    <OutputPath>bin\</OutputPath>
    <DefineConstants>TRACE</DefineConstants>
    <WarningLevel>3</WarningLevel>
    <DocumentationFile>bin\$(Configuration)\$(AssemblyName).XML</DocumentationFile>
  </PropertyGroup>
  <PropertyGroup>
    <MinimumVisualStudioVersion Condition="'$(MinimumVisualStudioVersion)' == ''">11</MinimumVisualStudioVersion>
  </PropertyGroup>
  <PropertyGroup Condition=" '$(FSharpTargetsPath)' == '' AND Exists('$(MSBuildExtensionsPath32)\Microsoft\VisualStudio\v$(VisualStudioVersion)\FSharp\Microsoft.FSharp.Targets') ">
    <FSharpTargetsPath>$(MSBuildExtensionsPath32)\Microsoft\VisualStudio\v$(VisualStudioVersion)\FSharp\Microsoft.FSharp.Targets</FSharpTargetsPath>
  </PropertyGroup>
  <Import Condition="'$(FSharpTargetsPath)' != ''" Project="$(FSharpTargetsPath)" />
  <Target Name="BeforeBuild">
    <Message Condition="'$(FSharpTargetsPath)' == ''" Importance="High" Text="F# SDK path was not found!" />
  </Target>
  <ItemGroup>
    <Content Include="..\GWallet.Frontend.Console\App.config">
      <Link>App.config</Link>
    </Content>
    <Compile Include="..\GWallet.Backend\Properties\CommonAssemblyInfo.fs">
      <Link>Properties\CommonAssemblyInfo.fs</Link>
    </Compile>
    <Compile Include="MarshallingData.fs" />
    <Compile Include="Serialization.fs" />
    <Compile Include="Deserialization.fs" />
    <Compile Include="FaultTolerance.fs" />
    <Compile Include="ParallelizationAndOptimization.fs" />
    <Compile Include="AsyncCancellation.fs" />
    <Compile Include="Shuffling.fs" />
    <Compile Include="StratumParsing.fs" />
    <Content Include="packages.config" />
    <EmbeddedResource Include="data\signedAndFormattedBtcTransaction.json" />
    <EmbeddedResource Include="data\signedAndFormattedSaiTransaction.json" />
    <EmbeddedResource Include="data\unsignedAndFormattedSaiTransaction.json" />
    <EmbeddedResource Include="data\unsignedAndFormattedBtcTransaction.json" />
    <EmbeddedResource Include="data\signedAndFormattedEtherTransaction.json" />
    <EmbeddedResource Include="data\unsignedAndFormattedEtherTransaction.json" />
    <Compile Include="ElectrumIntegrationTests.fs" />
    <Compile Include="WarpWallet.fs" />
    <Compile Include="CompoundBalanceCaching.fs" />
    <Compile Include="Formatting.fs" />
    <Compile Include="AsyncExtensions.fs" />
    <Compile Include="ServerReference.fs" />
    <Compile Include="FSharpUtil.fs" />
  </ItemGroup>
  <ItemGroup>
    <Reference Include="mscorlib" />
    <Reference Include="nunit.framework">
      <HintPath>..\..\packages\NUnit.2.6.4\lib\nunit.framework.dll</HintPath>
    </Reference>
    <Reference Include="System" />
    <Reference Include="System.Core" />
    <Reference Include="System.Numerics" />
<<<<<<< HEAD
    <Reference Include="BouncyCastle.Crypto">
      <HintPath>..\..\packages\Portable.BouncyCastle.1.8.5.2\lib\net40\BouncyCastle.Crypto.dll</HintPath>
    </Reference>
=======
>>>>>>> a6349f2a
    <Reference Include="Newtonsoft.Json">
      <HintPath>..\..\packages\Newtonsoft.Json.11.0.2\lib\net45\Newtonsoft.Json.dll</HintPath>
    </Reference>
    <ProjectReference Include="..\GWallet.Backend\GWallet.Backend.fsproj">
      <Project>{96F9B3E5-11F8-4F5F-AADC-51D0D995B3D2}</Project>
      <Name>GWallet.Backend</Name>
    </ProjectReference>
    <Reference Include="System.Buffers">
      <HintPath>..\..\packages\System.Buffers.4.5.0\lib\netstandard1.1\System.Buffers.dll</HintPath>
    </Reference>
    <Reference Include="System.Security.Cryptography.Encoding">
      <HintPath>..\..\packages\System.Security.Cryptography.Encoding.4.3.0\lib\net46\System.Security.Cryptography.Encoding.dll</HintPath>
    </Reference>
    <Reference Include="System.Security.Cryptography.Primitives">
      <HintPath>..\..\packages\System.Security.Cryptography.Primitives.4.3.0\lib\net46\System.Security.Cryptography.Primitives.dll</HintPath>
    </Reference>
    <Reference Include="System.Security.Cryptography.Algorithms">
      <HintPath>..\..\packages\System.Security.Cryptography.Algorithms.4.3.0\lib\net46\System.Security.Cryptography.Algorithms.dll</HintPath>
    </Reference>
    <Reference Include="System.Security.Cryptography.X509Certificates">
      <HintPath>..\..\packages\System.Security.Cryptography.X509Certificates.4.3.0\lib\net46\System.Security.Cryptography.X509Certificates.dll</HintPath>
    </Reference>
    <Reference Include="FSharp.Core">
      <HintPath>..\..\packages\FSharp.Core.4.7.0\lib\net45\FSharp.Core.dll</HintPath>
    </Reference>
    <Reference Include="NBitcoin.Altcoins">
      <HintPath>..\..\packages\NBitcoin.Altcoins.1.0.3\lib\net452\NBitcoin.Altcoins.dll</HintPath>
    </Reference>
    <Reference Include="Microsoft.Extensions.Logging.Abstractions">
      <HintPath>..\..\packages\Microsoft.Extensions.Logging.Abstractions.1.0.2\lib\netstandard1.1\Microsoft.Extensions.Logging.Abstractions.dll</HintPath>
    </Reference>
    <Reference Include="NBitcoin">
      <HintPath>..\..\packages\NBitcoin.5.0.13\lib\net461\NBitcoin.dll</HintPath>
    </Reference>
    <Reference Include="System.Runtime">
      <HintPath>..\..\packages\System.Runtime.4.3.0\lib\net462\System.Runtime.dll</HintPath>
    </Reference>
    <Reference Include="System.ComponentModel.Composition" />
    <Reference Include="System.Net.Http" />
  </ItemGroup>
  <!-- To modify your build process, add your task inside one of the targets below and uncomment it. 
       Other similar extension points exist, see Microsoft.Common.targets.
  <Target Name="AfterBuild">
  </Target>
  -->
</Project><|MERGE_RESOLUTION|>--- conflicted
+++ resolved
@@ -86,12 +86,6 @@
     <Reference Include="System" />
     <Reference Include="System.Core" />
     <Reference Include="System.Numerics" />
-<<<<<<< HEAD
-    <Reference Include="BouncyCastle.Crypto">
-      <HintPath>..\..\packages\Portable.BouncyCastle.1.8.5.2\lib\net40\BouncyCastle.Crypto.dll</HintPath>
-    </Reference>
-=======
->>>>>>> a6349f2a
     <Reference Include="Newtonsoft.Json">
       <HintPath>..\..\packages\Newtonsoft.Json.11.0.2\lib\net45\Newtonsoft.Json.dll</HintPath>
     </Reference>
