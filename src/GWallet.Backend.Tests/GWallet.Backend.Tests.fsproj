--- conflicted
+++ resolved
@@ -120,24 +120,7 @@
     <Reference Include="System" />
     <Reference Include="System.Core" />
     <Reference Include="System.Numerics" />
-<<<<<<< HEAD
-    <Reference Include="Newtonsoft.Json">
-      <HintPath>..\..\packages\Newtonsoft.Json.10.0.3\lib\net45\Newtonsoft.Json.dll</HintPath>
-    </Reference>
-    <Reference Include="BouncyCastle.Crypto">
-      <HintPath>..\..\packages\BouncyCastle.1.8.1\lib\BouncyCastle.Crypto.dll</HintPath>
-=======
-    <Reference Include="FSharp.Core">
-      <HintPath>..\..\packages\FSharp.Core.4.2.3\lib\net45\FSharp.Core.dll</HintPath>
->>>>>>> ac34a5a1
-    </Reference>
     <Reference Include="Microsoft.CSharp" />
-    <Reference Include="Nethereum.RLP">
-      <HintPath>..\..\packages\Nethereum.RLP.2.4.0\lib\net451\Nethereum.RLP.dll</HintPath>
-    </Reference>
-    <Reference Include="Nethereum.Signer">
-      <HintPath>..\..\packages\Nethereum.Signer.2.4.0\lib\net451\Nethereum.Signer.dll</HintPath>
-    </Reference>
     <Reference Include="FSharp.Core">
       <HintPath>..\..\packages\FSharp.Core.4.3.4\lib\net45\FSharp.Core.dll</HintPath>
     </Reference>
