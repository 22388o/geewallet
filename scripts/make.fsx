--- conflicted
+++ resolved
@@ -254,14 +254,11 @@
 
     let frontendDir,frontendExecutable = GetPathToFrontend frontend debug
 
-<<<<<<< HEAD
-    let proc = System.Diagnostics.Process.Start frontendExecutable.FullName
-=======
-    let startInfo = ProcessStartInfo(FileName = pathToFrontend, UseShellExecute = false)
+    let startInfo = ProcessStartInfo(FileName = frontendExecutable.FullName,
+                                     UseShellExecute = false)
     startInfo.EnvironmentVariables.["MONO_ENV_OPTIONS"] <- "--debug"
 
     let proc = Process.Start startInfo
->>>>>>> 03b72d30
     proc.WaitForExit()
 
 | Some "update-servers" ->
