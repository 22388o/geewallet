﻿#!/usr/bin/env fsharpi

open System
open System.IO
open System.Linq
open System.Diagnostics

#r "System.Configuration"
#load "InfraLib/Misc.fs"
#load "InfraLib/Process.fs"
#load "InfraLib/Git.fs"
open FSX.Infrastructure
open Process

let UNIX_NAME = "geewallet"
let CONSOLE_FRONTEND = "GWallet.Frontend.Console"
let GTK_FRONTEND = "GWallet.Frontend.XF.Gtk"
let DEFAULT_SOLUTION_FILE = "gwallet.core.sln"
let LINUX_SOLUTION_FILE = "gwallet.linux.sln"
let BACKEND = "GWallet.Backend"

type Frontend =
    | Console
    | Gtk
    member self.GetProjectName() =
        match self with
        | Console -> CONSOLE_FRONTEND
        | Gtk -> GTK_FRONTEND
    member self.GetExecutableName() =
        match self with
        | Console -> CONSOLE_FRONTEND
        | Gtk -> UNIX_NAME
    override self.ToString() =
        sprintf "%A" self

type BinaryConfig =
    | Debug
    | Release
    override self.ToString() =
        sprintf "%A" self

let rec private GatherTarget (args: string list, targetSet: Option<string>): Option<string> =
    match args with
    | [] -> targetSet
    | head::tail ->
        if (targetSet.IsSome) then
            failwith "only one target can be passed to make"
        GatherTarget (tail, Some (head))

let scriptsDir = __SOURCE_DIRECTORY__ |> DirectoryInfo
let rootDir = Path.Combine(scriptsDir.FullName, "..") |> DirectoryInfo

let buildConfigFileName = "build.config"
let buildConfigContents =
    let buildConfig = FileInfo (Path.Combine (scriptsDir.FullName, buildConfigFileName))
    if not (buildConfig.Exists) then
        let configureLaunch =
            match Misc.GuessPlatform() with
            | Misc.Platform.Windows -> ".\\configure.bat"
            | _ -> "./configure.sh"
        Console.Error.WriteLine (sprintf "ERROR: configure hasn't been run yet, run %s first"
                                         configureLaunch)
        Environment.Exit 1

    let skipBlankLines line = not <| String.IsNullOrWhiteSpace line
    let splitLineIntoKeyValueTuple (line:string) =
        let pair = line.Split([|'='|], StringSplitOptions.RemoveEmptyEntries)
        if pair.Length <> 2 then
            failwithf "All lines in %s must conform to format:\n\tkey=value"
                      buildConfigFileName
        pair.[0], pair.[1]

    let buildConfigContents =
        File.ReadAllLines buildConfig.FullName
        |> Array.filter skipBlankLines
        |> Array.map splitLineIntoKeyValueTuple
        |> Map.ofArray
    buildConfigContents

let GetOrExplain key map =
    match map |> Map.tryFind key with
    | Some k -> k
    | None   -> failwithf "No entry exists in %s with a key '%s'."
                          buildConfigFileName key

let prefix = buildConfigContents |> GetOrExplain "Prefix"
let libPrefixDir = DirectoryInfo (Path.Combine (prefix, "lib", UNIX_NAME))
let binPrefixDir = DirectoryInfo (Path.Combine (prefix, "bin"))

let wrapperScript = """#!/usr/bin/env bash
set -eo pipefail

if [[ $SNAP ]]; then
    PKG_DIR=$SNAP/usr
    export MONO_PATH=$PKG_DIR/lib/mono/4.5:$PKG_DIR/lib/cli/gtk-sharp-2.0:$PKG_DIR/lib/cli/glib-sharp-2.0:$PKG_DIR/lib/cli/atk-sharp-2.0:$PKG_DIR/lib/cli/gdk-sharp-2.0:$PKG_DIR/lib/cli/pango-sharp-2.0:$MONO_PATH
    export MONO_CONFIG=$SNAP/etc/mono/config
    export MONO_CFG_DIR=$SNAP/etc
    export MONO_REGISTRY_PATH=~/.mono/registry
    export MONO_GAC_PREFIX=$PKG_DIR/lib/mono/gac/
fi

DIR_OF_THIS_SCRIPT=$(dirname "$(realpath "$0")")
FRONTEND_PATH="$DIR_OF_THIS_SCRIPT/../lib/$UNIX_NAME/$GWALLET_PROJECT.exe"
exec mono "$FRONTEND_PATH" "$@"
"""

let nugetExe = Path.Combine(rootDir.FullName, ".nuget", "nuget.exe") |> FileInfo
let nugetPackagesSubDirName = "packages"

let PrintNugetVersion () =
    if not (nugetExe.Exists) then
        false
    else
        let nugetCmd =
            match Misc.GuessPlatform() with
            | Misc.Platform.Windows ->
                { Command = nugetExe.FullName; Arguments = String.Empty }
            | _ -> { Command = "mono"; Arguments = nugetExe.FullName }
        let nugetProc = Process.Execute (nugetCmd, Echo.Off)
        Console.WriteLine nugetProc.Output.StdOut
        if nugetProc.ExitCode = 0 then
            true
        else
            Console.Error.WriteLine nugetProc.Output.StdErr
            Console.WriteLine()
            failwith "nuget process' output contained errors ^"

<<<<<<< HEAD
let BuildSolution buildTool solutionFileName binaryConfig extraOptions =
=======
let JustBuild binaryConfig maybeConstant =
    let buildTool = Map.tryFind "BuildTool" buildConfigContents
    if buildTool.IsNone then
        failwith "A BuildTool should have been chosen by the configure script, please report this bug"

    Console.WriteLine (sprintf "Building in %s mode..." (binaryConfig.ToString()))
>>>>>>> 6eeaa141
    let configOption = sprintf "/p:Configuration=%s" (binaryConfig.ToString())
    let defineConstantsFromBuildConfig =
        match buildConfigContents |> Map.tryFind "DefineConstants" with
<<<<<<< HEAD
        | Some constants -> sprintf "%s;DefineConstants=%s" configOption constants
        | None   -> configOption
    let buildArgs = sprintf "%s %s %s"
                            solutionFileName
                            configOptions
                            extraOptions
    let buildProcess = Process.Execute ({ Command = buildTool; Arguments = buildArgs }, Echo.All)
=======
        | Some constants -> constants.Split([|";"|], StringSplitOptions.RemoveEmptyEntries) |> Seq.ofArray
        | None -> Seq.empty
    let allDefineConstants =
        match maybeConstant with
        | Some constant -> Seq.append [constant] defineConstantsFromBuildConfig
        | None -> defineConstantsFromBuildConfig
    let configOptions =
        if allDefineConstants.Any() then
            // FIXME: we shouldn't override the project's DefineConstants, but rather set "ExtraDefineConstants"
            // from the command line, and merge them later in the project file: see https://stackoverflow.com/a/32326853/544947
            sprintf "%s;DefineConstants=%s" configOption (String.Join(";", allDefineConstants))
        else
            configOption
    let buildProcess = Process.Execute ({ Command = buildTool.Value; Arguments = configOptions }, Echo.All)
>>>>>>> 6eeaa141
    if (buildProcess.ExitCode <> 0) then
        Console.Error.WriteLine (sprintf "%s build failed" buildTool)
        PrintNugetVersion() |> ignore
        Environment.Exit 1

let JustBuild binaryConfig: Frontend*FileInfo =
    printfn "Building in %s mode..." (binaryConfig.ToString().ToUpper())
    let buildTool = Map.tryFind "BuildTool" buildConfigContents
    if buildTool.IsNone then
        failwith "A BuildTool should have been chosen by the configure script, please report this bug"

    BuildSolution buildTool.Value DEFAULT_SOLUTION_FILE binaryConfig String.Empty

    let frontend =
        // older mono versions (which only have xbuild, not msbuild) can't compile .NET Standard assemblies
        if buildTool.Value = "msbuild" && Misc.GuessPlatform () = Misc.Platform.Linux then

            let pkgConfigForGtkProc = Process.Execute({ Command = "pkg-config"; Arguments = "gtk-sharp-2.0" }, Echo.All)
            let isGtkPresent =
                (0 = pkgConfigForGtkProc.ExitCode)

            if isGtkPresent then

                // somehow, msbuild doesn't restore the dependencies of the GTK frontend (Xamarin.Forms in particular)
                // when targetting the LINUX_SOLUTION_FILE below, so we need this workaround. TODO: report this bug
                let nugetWorkaroundArgs =
                    sprintf "%s restore src/%s/%s.fsproj -SolutionDirectory ."
                            nugetExe.FullName GTK_FRONTEND GTK_FRONTEND
                Process.Execute({ Command = "mono"; Arguments = nugetWorkaroundArgs }, Echo.All) |> ignore

                BuildSolution "msbuild" LINUX_SOLUTION_FILE binaryConfig "/t:Restore"
                // TODO: report as a bug the fact that /t:Restore;Build doesn't work while /t:Restore and later /t:Build does
                BuildSolution "msbuild" LINUX_SOLUTION_FILE binaryConfig "/t:Build"
                Frontend.Gtk
            else
                Frontend.Console
        else
            Frontend.Console

    let scriptName = sprintf "%s-%s" UNIX_NAME (frontend.ToString().ToLower())
    let launcherScriptFile = Path.Combine (scriptsDir.FullName, "bin", scriptName) |> FileInfo
    Directory.CreateDirectory(launcherScriptFile.Directory.FullName) |> ignore
    let wrapperScriptWithPaths =
        wrapperScript.Replace("$UNIX_NAME", UNIX_NAME)
                     .Replace("$GWALLET_PROJECT", frontend.GetExecutableName())
    File.WriteAllText (launcherScriptFile.FullName, wrapperScriptWithPaths)
    frontend,launcherScriptFile

let MakeCheckCommand (commandName: string) =
    if not (Process.CommandWorksInShell commandName) then
        Console.Error.WriteLine (sprintf "%s not found, please install it first" commandName)
        Environment.Exit 1

let GetPathToFrontend (frontend: Frontend) (binaryConfig: BinaryConfig): DirectoryInfo*FileInfo =
    let frontendProjName = frontend.GetProjectName()
    let dir = Path.Combine (rootDir.FullName, "src", frontendProjName, "bin", binaryConfig.ToString())
                  |> DirectoryInfo
    let mainExecFile = dir.GetFiles("*.exe", SearchOption.TopDirectoryOnly).Single()
    dir,mainExecFile

let GetPathToBackend () =
    Path.Combine (rootDir.FullName, "src", BACKEND)

let MakeAll maybeConstant =
    let buildConfig = BinaryConfig.Debug
<<<<<<< HEAD
    let frontend,_ = JustBuild buildConfig
    frontend,buildConfig
=======
    JustBuild buildConfig maybeConstant
    buildConfig
>>>>>>> 6eeaa141

let RunFrontend (frontend: Frontend) (buildConfig: BinaryConfig) (maybeArgs: Option<string>) =
    let monoVersion = Map.tryFind "MonoPkgConfigVersion" buildConfigContents
    let oldVersionOfMono =
        match monoVersion with
        | None ->
            false
        | Some version ->
            let versionOfMonoWhereRunningExesDirectlyIsSupported = Version("5.16")
            let currentMonoVersion = Version(version)
            1 = versionOfMonoWhereRunningExesDirectlyIsSupported.CompareTo currentMonoVersion

    let frontendDir,frontendExecutable = GetPathToFrontend frontend buildConfig
    let pathToFrontend = frontendExecutable.FullName

    let fileName, finalArgs =
        if oldVersionOfMono then
            match maybeArgs with
            | None | Some "" -> "mono",pathToFrontend
            | Some args -> "mono",pathToFrontend + " " + args
        else
            match maybeArgs with
            | None | Some "" -> pathToFrontend,String.Empty
            | Some args -> pathToFrontend,args

    let startInfo = ProcessStartInfo(FileName = fileName, Arguments = finalArgs, UseShellExecute = false)
    startInfo.EnvironmentVariables.["MONO_ENV_OPTIONS"] <- "--debug"

    let proc = Process.Start startInfo
    proc.WaitForExit()
    proc

let maybeTarget = GatherTarget (Misc.FsxArguments(), None)
match maybeTarget with
| None ->
    MakeAll None |> ignore

| Some("release") ->
<<<<<<< HEAD
    JustBuild BinaryConfig.Release
        |> ignore
=======
    JustBuild BinaryConfig.Release None
>>>>>>> 6eeaa141

| Some "nuget" ->
    Console.WriteLine "This target is for debugging purposes."

    if not (PrintNugetVersion()) then
        Console.Error.WriteLine "Nuget executable has not been downloaded yet, try `make` alone first"
        Environment.Exit 1

| Some("zip") ->
    let zipCommand = "zip"
    MakeCheckCommand zipCommand

    let version = Misc.GetCurrentVersion(rootDir).ToString()

    let release = BinaryConfig.Release
<<<<<<< HEAD
    let frontend,script = JustBuild release
=======
    JustBuild release None
>>>>>>> 6eeaa141
    let binDir = "bin"
    Directory.CreateDirectory(binDir) |> ignore

    let zipNameWithoutExtension = sprintf "%s-v%s" script.Name version
    let zipName = sprintf "%s.zip" zipNameWithoutExtension
    let pathToZip = Path.Combine(binDir, zipName)
    if (File.Exists (pathToZip)) then
        File.Delete (pathToZip)

    let pathToFolderToBeZipped = Path.Combine(binDir, zipNameWithoutExtension)
    if (Directory.Exists (pathToFolderToBeZipped)) then
        Directory.Delete (pathToFolderToBeZipped, true)

    let pathToFrontend,_ = GetPathToFrontend frontend release
    let zipRun = Process.Execute({ Command = "cp"
                                   Arguments = sprintf "-rfvp %s %s" pathToFrontend.FullName pathToFolderToBeZipped },
                                 Echo.All)
    if (zipRun.ExitCode <> 0) then
        Console.Error.WriteLine "Precopy for ZIP compression failed"
        Environment.Exit 1

    let previousCurrentDir = Directory.GetCurrentDirectory()
    Directory.SetCurrentDirectory binDir
    let zipLaunch = { Command = zipCommand
                      Arguments = sprintf "%s -r %s %s"
                                      zipCommand zipName zipNameWithoutExtension }
    let zipRun = Process.Execute(zipLaunch, Echo.All)
    if (zipRun.ExitCode <> 0) then
        Console.Error.WriteLine "ZIP compression failed"
        Environment.Exit 1
    Directory.SetCurrentDirectory previousCurrentDir

| Some("check") ->
    Console.WriteLine "Running tests..."
    Console.WriteLine ()

    let testAssemblyName = "GWallet.Backend.Tests"
    let testAssembly = Path.Combine(rootDir.FullName, "src", testAssemblyName, "bin",
                                    testAssemblyName + ".dll") |> FileInfo
    if not testAssembly.Exists then
        failwithf "File not found: %s" testAssembly.FullName

    let runnerCommand =
        match Misc.GuessPlatform() with
        | Misc.Platform.Linux ->
            let nunitCommand = "nunit-console"
            MakeCheckCommand nunitCommand

            { Command = nunitCommand; Arguments = testAssembly.FullName }
        | _ ->
            let nunitVersion = "2.7.1"
            if not nugetExe.Exists then
                MakeAll None |> ignore

            let nugetInstallCommand =
                {
                    Command = nugetExe.FullName
                    Arguments = sprintf "install NUnit.Runners -Version %s -OutputDirectory %s"
                                        nunitVersion nugetPackagesSubDirName
                }
            Process.SafeExecute(nugetInstallCommand, Echo.All)
                |> ignore

            {
                Command = Path.Combine(nugetPackagesSubDirName,
                                       sprintf "NUnit.Runners.%s" nunitVersion,
                                       "tools",
                                       "nunit-console.exe")
                Arguments = testAssembly.FullName
            }

    let nunitRun = Process.Execute(runnerCommand,
                                   Echo.All)
    if (nunitRun.ExitCode <> 0) then
        Console.Error.WriteLine "Tests failed"
        Environment.Exit 1

| Some("install") ->
    let buildConfig = BinaryConfig.Release
<<<<<<< HEAD
    let frontend,launcherScriptFile = JustBuild buildConfig

    let mainBinariesDir binaryConfig = DirectoryInfo (Path.Combine(rootDir.FullName,
                                                                   "src",
                                                                   frontend.GetProjectName(),
                                                                   "bin",
                                                                   binaryConfig.ToString()))

=======
    JustBuild buildConfig None
>>>>>>> 6eeaa141

    let destDirUpperCase = Environment.GetEnvironmentVariable "DESTDIR"
    let destDirLowerCase = Environment.GetEnvironmentVariable "DestDir"
    let destDir =
        if not (String.IsNullOrEmpty destDirUpperCase) then
            destDirUpperCase |> DirectoryInfo
        elif not (String.IsNullOrEmpty destDirLowerCase) then
            destDirLowerCase |> DirectoryInfo
        else
            prefix |> DirectoryInfo

    let libDestDir = Path.Combine(destDir.FullName, "lib", UNIX_NAME) |> DirectoryInfo
    let binDestDir = Path.Combine(destDir.FullName, "bin") |> DirectoryInfo

    Console.WriteLine "Installing..."
    Console.WriteLine ()
    Misc.CopyDirectoryRecursively (mainBinariesDir buildConfig, libDestDir, [])

    let finalLauncherScriptInDestDir = Path.Combine(binDestDir.FullName, launcherScriptFile.Name) |> FileInfo
    if not (Directory.Exists(finalLauncherScriptInDestDir.Directory.FullName)) then
        Directory.CreateDirectory(finalLauncherScriptInDestDir.Directory.FullName) |> ignore
    File.Copy(launcherScriptFile.FullName, finalLauncherScriptInDestDir.FullName, true)
    if Process.Execute({ Command = "chmod"; Arguments = sprintf "ugo+x %s" finalLauncherScriptInDestDir.FullName },
                        Echo.Off).ExitCode <> 0 then
        failwith "Unexpected chmod failure, please report this bug"

| Some("run") ->
<<<<<<< HEAD
    let frontend,buildConfig = MakeAll()
    RunFrontend frontend buildConfig None
        |> ignore

| Some "update-servers" ->
    let _,buildConfig = MakeAll()
=======
    let buildConfig = MakeAll None
    RunFrontend buildConfig None
        |> ignore

| Some "update-servers" ->
    let buildConfig = MakeAll None
>>>>>>> 6eeaa141
    Directory.SetCurrentDirectory (GetPathToBackend())
    let proc1 = RunFrontend Frontend.Console buildConfig (Some "--update-servers-file")
    if proc1.ExitCode <> 0 then
        Environment.Exit proc1.ExitCode
    else
        let proc2 = RunFrontend Frontend.Console buildConfig (Some "--update-servers-stats")
        Environment.Exit proc2.ExitCode

| Some "strict" ->
    MakeAll <| Some "STRICTER_COMPILATION_BUT_WITH_REFLECTION_AT_RUNTIME"
        |> ignore

| Some "sanitycheck" ->
    let FindOffendingPrintfUsage () =
        let findScript = Path.Combine(rootDir.FullName, "scripts", "find.fsx")
        let fsxRunner =
            match Misc.GuessPlatform() with
            | Misc.Platform.Windows ->
                Path.Combine(rootDir.FullName, "scripts", "fsi.bat")
            | _ ->
                let fsxRunnerEnvVar = Environment.GetEnvironmentVariable "FsxRunner"
                if String.IsNullOrEmpty fsxRunnerEnvVar then
                    failwith "FsxRunner env var should have been passed to make.sh"
                fsxRunnerEnvVar
        let excludeFolders =
            String.Format("scripts{0}" +
                          "src{1}GWallet.Frontend.Console{0}" +
                          "src{1}GWallet.Backend.Tests{0}" +
                          "src{1}GWallet.Backend{1}FSharpUtil.fs",
                          Path.PathSeparator, Path.DirectorySeparatorChar)

        let proc =
            {
                Command = fsxRunner
                Arguments = sprintf "%s --exclude=%s %s"
                                    findScript
                                    excludeFolders
                                    "printf failwithf"
            }
        let findProc = Process.SafeExecute (proc, Echo.All)
        if findProc.Output.StdOut.Trim().Length > 0 then
            Console.Error.WriteLine "Illegal usage of printf/printfn/sprintf/sprintfn/failwithf detected"
            Environment.Exit 1

    FindOffendingPrintfUsage()

| Some(someOtherTarget) ->
    Console.Error.WriteLine("Unrecognized target: " + someOtherTarget)
    Environment.Exit 2<|MERGE_RESOLUTION|>--- conflicted
+++ resolved
@@ -125,34 +125,17 @@
             Console.WriteLine()
             failwith "nuget process' output contained errors ^"
 
-<<<<<<< HEAD
-let BuildSolution buildTool solutionFileName binaryConfig extraOptions =
-=======
-let JustBuild binaryConfig maybeConstant =
-    let buildTool = Map.tryFind "BuildTool" buildConfigContents
-    if buildTool.IsNone then
-        failwith "A BuildTool should have been chosen by the configure script, please report this bug"
-
-    Console.WriteLine (sprintf "Building in %s mode..." (binaryConfig.ToString()))
->>>>>>> 6eeaa141
+let BuildSolution buildTool solutionFileName binaryConfig maybeConstant extraOptions =
     let configOption = sprintf "/p:Configuration=%s" (binaryConfig.ToString())
     let defineConstantsFromBuildConfig =
         match buildConfigContents |> Map.tryFind "DefineConstants" with
-<<<<<<< HEAD
-        | Some constants -> sprintf "%s;DefineConstants=%s" configOption constants
-        | None   -> configOption
-    let buildArgs = sprintf "%s %s %s"
-                            solutionFileName
-                            configOptions
-                            extraOptions
-    let buildProcess = Process.Execute ({ Command = buildTool; Arguments = buildArgs }, Echo.All)
-=======
         | Some constants -> constants.Split([|";"|], StringSplitOptions.RemoveEmptyEntries) |> Seq.ofArray
         | None -> Seq.empty
     let allDefineConstants =
         match maybeConstant with
         | Some constant -> Seq.append [constant] defineConstantsFromBuildConfig
         | None -> defineConstantsFromBuildConfig
+
     let configOptions =
         if allDefineConstants.Any() then
             // FIXME: we shouldn't override the project's DefineConstants, but rather set "ExtraDefineConstants"
@@ -160,20 +143,23 @@
             sprintf "%s;DefineConstants=%s" configOption (String.Join(";", allDefineConstants))
         else
             configOption
-    let buildProcess = Process.Execute ({ Command = buildTool.Value; Arguments = configOptions }, Echo.All)
->>>>>>> 6eeaa141
+    let buildArgs = sprintf "%s %s %s"
+                            solutionFileName
+                            configOptions
+                            extraOptions
+    let buildProcess = Process.Execute ({ Command = buildTool; Arguments = buildArgs }, Echo.All)
     if (buildProcess.ExitCode <> 0) then
         Console.Error.WriteLine (sprintf "%s build failed" buildTool)
         PrintNugetVersion() |> ignore
         Environment.Exit 1
 
-let JustBuild binaryConfig: Frontend*FileInfo =
+let JustBuild binaryConfig maybeConstant: Frontend*FileInfo =
     printfn "Building in %s mode..." (binaryConfig.ToString().ToUpper())
     let buildTool = Map.tryFind "BuildTool" buildConfigContents
     if buildTool.IsNone then
         failwith "A BuildTool should have been chosen by the configure script, please report this bug"
 
-    BuildSolution buildTool.Value DEFAULT_SOLUTION_FILE binaryConfig String.Empty
+    BuildSolution buildTool.Value DEFAULT_SOLUTION_FILE binaryConfig maybeConstant String.Empty
 
     let frontend =
         // older mono versions (which only have xbuild, not msbuild) can't compile .NET Standard assemblies
@@ -192,9 +178,9 @@
                             nugetExe.FullName GTK_FRONTEND GTK_FRONTEND
                 Process.Execute({ Command = "mono"; Arguments = nugetWorkaroundArgs }, Echo.All) |> ignore
 
-                BuildSolution "msbuild" LINUX_SOLUTION_FILE binaryConfig "/t:Restore"
+                BuildSolution "msbuild" LINUX_SOLUTION_FILE binaryConfig maybeConstant "/t:Restore"
                 // TODO: report as a bug the fact that /t:Restore;Build doesn't work while /t:Restore and later /t:Build does
-                BuildSolution "msbuild" LINUX_SOLUTION_FILE binaryConfig "/t:Build"
+                BuildSolution "msbuild" LINUX_SOLUTION_FILE binaryConfig maybeConstant "/t:Build"
                 Frontend.Gtk
             else
                 Frontend.Console
@@ -227,13 +213,8 @@
 
 let MakeAll maybeConstant =
     let buildConfig = BinaryConfig.Debug
-<<<<<<< HEAD
-    let frontend,_ = JustBuild buildConfig
+    let frontend,_ = JustBuild buildConfig maybeConstant
     frontend,buildConfig
-=======
-    JustBuild buildConfig maybeConstant
-    buildConfig
->>>>>>> 6eeaa141
 
 let RunFrontend (frontend: Frontend) (buildConfig: BinaryConfig) (maybeArgs: Option<string>) =
     let monoVersion = Map.tryFind "MonoPkgConfigVersion" buildConfigContents
@@ -272,12 +253,8 @@
     MakeAll None |> ignore
 
 | Some("release") ->
-<<<<<<< HEAD
-    JustBuild BinaryConfig.Release
+    JustBuild BinaryConfig.Release None
         |> ignore
-=======
-    JustBuild BinaryConfig.Release None
->>>>>>> 6eeaa141
 
 | Some "nuget" ->
     Console.WriteLine "This target is for debugging purposes."
@@ -293,11 +270,7 @@
     let version = Misc.GetCurrentVersion(rootDir).ToString()
 
     let release = BinaryConfig.Release
-<<<<<<< HEAD
-    let frontend,script = JustBuild release
-=======
-    JustBuild release None
->>>>>>> 6eeaa141
+    let frontend,script = JustBuild release None
     let binDir = "bin"
     Directory.CreateDirectory(binDir) |> ignore
 
@@ -377,8 +350,7 @@
 
 | Some("install") ->
     let buildConfig = BinaryConfig.Release
-<<<<<<< HEAD
-    let frontend,launcherScriptFile = JustBuild buildConfig
+    let frontend,launcherScriptFile = JustBuild buildConfig None
 
     let mainBinariesDir binaryConfig = DirectoryInfo (Path.Combine(rootDir.FullName,
                                                                    "src",
@@ -386,9 +358,6 @@
                                                                    "bin",
                                                                    binaryConfig.ToString()))
 
-=======
-    JustBuild buildConfig None
->>>>>>> 6eeaa141
 
     let destDirUpperCase = Environment.GetEnvironmentVariable "DESTDIR"
     let destDirLowerCase = Environment.GetEnvironmentVariable "DestDir"
@@ -416,21 +385,12 @@
         failwith "Unexpected chmod failure, please report this bug"
 
 | Some("run") ->
-<<<<<<< HEAD
-    let frontend,buildConfig = MakeAll()
+    let frontend,buildConfig = MakeAll None
     RunFrontend frontend buildConfig None
         |> ignore
 
 | Some "update-servers" ->
-    let _,buildConfig = MakeAll()
-=======
-    let buildConfig = MakeAll None
-    RunFrontend buildConfig None
-        |> ignore
-
-| Some "update-servers" ->
-    let buildConfig = MakeAll None
->>>>>>> 6eeaa141
+    let _,buildConfig = MakeAll None
     Directory.SetCurrentDirectory (GetPathToBackend())
     let proc1 = RunFrontend Frontend.Console buildConfig (Some "--update-servers-file")
     if proc1.ExitCode <> 0 then
