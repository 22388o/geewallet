﻿#!/usr/bin/env fsharpi

open System
open System.IO
open System.Linq
open System.Diagnostics

#r "System.Configuration"
#load "InfraLib/Misc.fs"
#load "InfraLib/Process.fs"
#load "InfraLib/Git.fs"
open FSX.Infrastructure
open Process

let UNIX_NAME = "geewallet"
let CONSOLE_FRONTEND = "GWallet.Frontend.Console"
let GTK_FRONTEND = "GWallet.Frontend.XF.Gtk"
let DEFAULT_SOLUTION_FILE = "gwallet.core.sln"
let LINUX_SOLUTION_FILE = "gwallet.linux.sln"
let BACKEND = "GWallet.Backend"

type Frontend =
    | Console
    | Gtk
    member self.GetProjectName() =
        match self with
        | Console -> CONSOLE_FRONTEND
        | Gtk -> GTK_FRONTEND
    member self.GetExecutableName() =
        match self with
        | Console -> CONSOLE_FRONTEND
        | Gtk -> UNIX_NAME
    override self.ToString() =
        sprintf "%A" self

type BinaryConfig =
    | Debug
    | Release
    override self.ToString() =
        sprintf "%A" self

let rec private GatherTarget (args: string list, targetSet: Option<string>): Option<string> =
    match args with
    | [] -> targetSet
    | head::tail ->
        if (targetSet.IsSome) then
            failwith "only one target can be passed to make"
        GatherTarget (tail, Some (head))

let scriptsDir = __SOURCE_DIRECTORY__ |> DirectoryInfo
let rootDir = Path.Combine(scriptsDir.FullName, "..") |> DirectoryInfo

let buildConfigFileName = "build.config"
let buildConfigContents =
    let buildConfig = FileInfo (Path.Combine (scriptsDir.FullName, buildConfigFileName))
    if not (buildConfig.Exists) then
        let configureLaunch =
            match Misc.GuessPlatform() with
            | Misc.Platform.Windows -> ".\\configure.bat"
            | _ -> "./configure.sh"
        Console.Error.WriteLine (sprintf "ERROR: configure hasn't been run yet, run %s first"
                                         configureLaunch)
        Environment.Exit 1

    let skipBlankLines line = not <| String.IsNullOrWhiteSpace line
    let splitLineIntoKeyValueTuple (line:string) =
        let pair = line.Split([|'='|], StringSplitOptions.RemoveEmptyEntries)
        if pair.Length <> 2 then
            failwithf "All lines in %s must conform to format:\n\tkey=value"
                      buildConfigFileName
        pair.[0], pair.[1]

    let buildConfigContents =
        File.ReadAllLines buildConfig.FullName
        |> Array.filter skipBlankLines
        |> Array.map splitLineIntoKeyValueTuple
        |> Map.ofArray
    buildConfigContents

let GetOrExplain key map =
    match map |> Map.tryFind key with
    | Some k -> k
    | None   -> failwithf "No entry exists in %s with a key '%s'."
                          buildConfigFileName key

let prefix = buildConfigContents |> GetOrExplain "Prefix"
let libPrefixDir = DirectoryInfo (Path.Combine (prefix, "lib", UNIX_NAME))
let binPrefixDir = DirectoryInfo (Path.Combine (prefix, "bin"))

let wrapperScript = """#!/usr/bin/env bash
set -eo pipefail

if [[ $SNAP ]]; then
    PKG_DIR=$SNAP/usr
    export MONO_PATH=$PKG_DIR/lib/mono/4.5:$PKG_DIR/lib/cli/gtk-sharp-2.0:$PKG_DIR/lib/cli/glib-sharp-2.0:$PKG_DIR/lib/cli/atk-sharp-2.0:$PKG_DIR/lib/cli/gdk-sharp-2.0:$PKG_DIR/lib/cli/pango-sharp-2.0:$MONO_PATH
    export MONO_CONFIG=$SNAP/etc/mono/config
    export MONO_CFG_DIR=$SNAP/etc
    export MONO_REGISTRY_PATH=~/.mono/registry
    export MONO_GAC_PREFIX=$PKG_DIR/lib/mono/gac/
fi

DIR_OF_THIS_SCRIPT=$(dirname "$(realpath "$0")")
FRONTEND_PATH="$DIR_OF_THIS_SCRIPT/../lib/$UNIX_NAME/$GWALLET_PROJECT.exe"
exec mono "$FRONTEND_PATH" "$@"
"""

let nugetExe = Path.Combine(rootDir.FullName, ".nuget", "nuget.exe") |> FileInfo
let nugetPackagesSubDirName = "packages"

let PrintNugetVersion () =
    if not (nugetExe.Exists) then
        false
    else
        let nugetProc = Process.Execute ({ Command = "mono"; Arguments = nugetExe.FullName }, Echo.Off)
        Console.WriteLine nugetProc.Output.StdOut
        if nugetProc.ExitCode = 0 then
            true
        else
            Console.Error.WriteLine nugetProc.Output.StdErr
            Console.WriteLine()
            failwith "nuget process' output contained errors ^"

let BuildSolution buildTool solutionFileName binaryConfig extraOptions =
    let configOption = sprintf "/p:Configuration=%s" (binaryConfig.ToString())
    let configOptions =
        match buildConfigContents |> Map.tryFind "DefineConstants" with
        | Some constants -> sprintf "%s;DefineConstants=%s" configOption constants
        | None   -> configOption
    let buildArgs = sprintf "%s %s %s"
                            solutionFileName
                            configOptions
                            extraOptions
    let buildProcess = Process.Execute ({ Command = buildTool; Arguments = buildArgs }, Echo.All)
    if (buildProcess.ExitCode <> 0) then
        Console.Error.WriteLine (sprintf "%s build failed" buildTool)
        PrintNugetVersion() |> ignore
        Environment.Exit 1

let JustBuild binaryConfig: Frontend*FileInfo =
    printfn "Building in %s mode..." (binaryConfig.ToString().ToUpper())
    let buildTool = Map.tryFind "BuildTool" buildConfigContents
    if buildTool.IsNone then
        failwith "A BuildTool should have been chosen by the configure script, please report this bug"

    BuildSolution buildTool.Value DEFAULT_SOLUTION_FILE binaryConfig String.Empty

    let frontend =
        // older mono versions (which only have xbuild, not msbuild) can't compile .NET Standard assemblies
        if buildTool.Value = "msbuild" && Misc.GuessPlatform () = Misc.Platform.Linux then

            let pkgConfigForGtkProc = Process.Execute({ Command = "pkg-config"; Arguments = "gtk-sharp-2.0" }, Echo.All)
            let isGtkPresent =
                (0 = pkgConfigForGtkProc.ExitCode)

            if isGtkPresent then

                // somehow, msbuild doesn't restore the dependencies of the GTK frontend (Xamarin.Forms in particular)
                // when targetting the LINUX_SOLUTION_FILE below, so we need this workaround. TODO: report this bug
                let nugetWorkaroundArgs =
                    sprintf "%s restore src/%s/%s.fsproj -SolutionDirectory ."
                            nugetExe.FullName GTK_FRONTEND GTK_FRONTEND
                Process.Execute({ Command = "mono"; Arguments = nugetWorkaroundArgs }, Echo.All) |> ignore

                BuildSolution "msbuild" LINUX_SOLUTION_FILE binaryConfig "/t:Restore"
                // TODO: report as a bug the fact that /t:Restore;Build doesn't work while /t:Restore and later /t:Build does
                BuildSolution "msbuild" LINUX_SOLUTION_FILE binaryConfig "/t:Build"
                Frontend.Gtk
            else
                Frontend.Console
        else
            Frontend.Console

    let scriptName = sprintf "%s-%s" UNIX_NAME (frontend.ToString().ToLower())
    let launcherScriptFile = Path.Combine (scriptsDir.FullName, "bin", scriptName) |> FileInfo
    Directory.CreateDirectory(launcherScriptFile.Directory.FullName) |> ignore
    let wrapperScriptWithPaths =
        wrapperScript.Replace("$UNIX_NAME", UNIX_NAME)
                     .Replace("$GWALLET_PROJECT", frontend.GetExecutableName())
    File.WriteAllText (launcherScriptFile.FullName, wrapperScriptWithPaths)
    frontend,launcherScriptFile

let MakeCheckCommand (commandName: string) =
    if not (Process.CommandWorksInShell commandName) then
        Console.Error.WriteLine (sprintf "%s not found, please install it first" commandName)
        Environment.Exit 1

let GetPathToFrontend (frontend: Frontend) (binaryConfig: BinaryConfig): DirectoryInfo*FileInfo =
    let frontendProjName = frontend.GetProjectName()
    let dir = Path.Combine (rootDir.FullName, "src", frontendProjName, "bin", binaryConfig.ToString())
                  |> DirectoryInfo
    let mainExecFile = dir.GetFiles("*.exe", SearchOption.TopDirectoryOnly).Single()
    dir,mainExecFile

let GetPathToBackend () =
    Path.Combine (rootDir.FullName, "src", BACKEND)

let MakeAll() =
    let buildConfig = BinaryConfig.Debug
    let frontend,_ = JustBuild buildConfig
    frontend,buildConfig

<<<<<<< HEAD
let RunFrontend (frontend: Frontend) (buildConfig: BinaryConfig) (maybeArgs: Option<string>) =
=======
let RunFrontend (buildConfig: BinaryConfig) (maybeArgs: Option<string>) =
    let monoVersion = Map.tryFind "MonoPkgConfigVersion" buildConfigContents
>>>>>>> 9dcf6a3f
    let oldVersionOfMono =
        match monoVersion with
        | None ->
            false
        | Some version ->
            let versionOfMonoWhereRunningExesDirectlyIsSupported = Version("5.16")
            let currentMonoVersion = Version(version)
            1 = versionOfMonoWhereRunningExesDirectlyIsSupported.CompareTo currentMonoVersion

    let frontendDir,frontendExecutable = GetPathToFrontend frontend buildConfig
    let pathToFrontend = frontendExecutable.FullName

    let fileName, finalArgs =
        if oldVersionOfMono then
            match maybeArgs with
            | None | Some "" -> "mono",pathToFrontend
            | Some args -> "mono",pathToFrontend + " " + args
        else
            match maybeArgs with
            | None | Some "" -> pathToFrontend,String.Empty
            | Some args -> pathToFrontend,args

    let startInfo = ProcessStartInfo(FileName = fileName, Arguments = finalArgs, UseShellExecute = false)
    startInfo.EnvironmentVariables.["MONO_ENV_OPTIONS"] <- "--debug"

    let proc = Process.Start startInfo
    proc.WaitForExit()
    proc

let maybeTarget = GatherTarget (Misc.FsxArguments(), None)
match maybeTarget with
| None ->
    MakeAll() |> ignore

| Some("release") ->
    JustBuild BinaryConfig.Release
        |> ignore

| Some "nuget" ->
    Console.WriteLine "This target is for debugging purposes."

    if not (PrintNugetVersion()) then
        Console.Error.WriteLine "Nuget executable has not been downloaded yet, try `make` alone first"
        Environment.Exit 1

| Some("zip") ->
    let zipCommand = "zip"
    MakeCheckCommand zipCommand

    let version = Misc.GetCurrentVersion(rootDir).ToString()

    let release = BinaryConfig.Release
    let frontend,script = JustBuild release
    let binDir = "bin"
    Directory.CreateDirectory(binDir) |> ignore

    let zipNameWithoutExtension = sprintf "%s-v%s" script.Name version
    let zipName = sprintf "%s.zip" zipNameWithoutExtension
    let pathToZip = Path.Combine(binDir, zipName)
    if (File.Exists (pathToZip)) then
        File.Delete (pathToZip)

    let pathToFolderToBeZipped = Path.Combine(binDir, zipNameWithoutExtension)
    if (Directory.Exists (pathToFolderToBeZipped)) then
        Directory.Delete (pathToFolderToBeZipped, true)

    let pathToFrontend,_ = GetPathToFrontend frontend release
    let zipRun = Process.Execute({ Command = "cp"
                                   Arguments = sprintf "-rfvp %s %s" pathToFrontend.FullName pathToFolderToBeZipped },
                                 Echo.All)
    if (zipRun.ExitCode <> 0) then
        Console.Error.WriteLine "Precopy for ZIP compression failed"
        Environment.Exit 1

    let previousCurrentDir = Directory.GetCurrentDirectory()
    Directory.SetCurrentDirectory binDir
    let zipLaunch = { Command = zipCommand
                      Arguments = sprintf "%s -r %s %s"
                                      zipCommand zipName zipNameWithoutExtension }
    let zipRun = Process.Execute(zipLaunch, Echo.All)
    if (zipRun.ExitCode <> 0) then
        Console.Error.WriteLine "ZIP compression failed"
        Environment.Exit 1
    Directory.SetCurrentDirectory previousCurrentDir

| Some("check") ->
    Console.WriteLine "Running tests..."
    Console.WriteLine ()

    let testAssemblyName = "GWallet.Backend.Tests"
    let testAssembly = Path.Combine(rootDir.FullName, "src", testAssemblyName, "bin",
                                    testAssemblyName + ".dll") |> FileInfo
    if not testAssembly.Exists then
        failwithf "File not found: %s" testAssembly.FullName

    let runnerCommand =
        match Misc.GuessPlatform() with
        | Misc.Platform.Linux ->
            let nunitCommand = "nunit-console"
            MakeCheckCommand nunitCommand

            { Command = nunitCommand; Arguments = testAssembly.FullName }
        | _ ->
            let nunitVersion = "2.7.1"
            if not nugetExe.Exists then
                MakeAll () |> ignore

            let nugetInstallCommand =
                {
                    Command = nugetExe.FullName
                    Arguments = sprintf "install NUnit.Runners -Version %s -OutputDirectory %s"
                                        nunitVersion nugetPackagesSubDirName
                }
            Process.SafeExecute(nugetInstallCommand, Echo.All)
                |> ignore

            {
                Command = Path.Combine(nugetPackagesSubDirName,
                                       sprintf "NUnit.Runners.%s" nunitVersion,
                                       "tools",
                                       "nunit-console.exe")
                Arguments = testAssembly.FullName
            }

    let nunitRun = Process.Execute(runnerCommand,
                                   Echo.All)
    if (nunitRun.ExitCode <> 0) then
        Console.Error.WriteLine "Tests failed"
        Environment.Exit 1

| Some("install") ->
    let buildConfig = BinaryConfig.Release
    let frontend,launcherScriptFile = JustBuild buildConfig

    let mainBinariesDir binaryConfig = DirectoryInfo (Path.Combine(rootDir.FullName,
                                                                   "src",
                                                                   frontend.GetProjectName(),
                                                                   "bin",
                                                                   binaryConfig.ToString()))


    let destDirUpperCase = Environment.GetEnvironmentVariable "DESTDIR"
    let destDirLowerCase = Environment.GetEnvironmentVariable "DestDir"
    let destDir =
        if not (String.IsNullOrEmpty destDirUpperCase) then
            destDirUpperCase |> DirectoryInfo
        elif not (String.IsNullOrEmpty destDirLowerCase) then
            destDirLowerCase |> DirectoryInfo
        else
            prefix |> DirectoryInfo

    let libDestDir = Path.Combine(destDir.FullName, "lib", UNIX_NAME) |> DirectoryInfo
    let binDestDir = Path.Combine(destDir.FullName, "bin") |> DirectoryInfo

    Console.WriteLine "Installing..."
    Console.WriteLine ()
    Misc.CopyDirectoryRecursively (mainBinariesDir buildConfig, libDestDir, [])

    let finalLauncherScriptInDestDir = Path.Combine(binDestDir.FullName, launcherScriptFile.Name) |> FileInfo
    if not (Directory.Exists(finalLauncherScriptInDestDir.Directory.FullName)) then
        Directory.CreateDirectory(finalLauncherScriptInDestDir.Directory.FullName) |> ignore
    File.Copy(launcherScriptFile.FullName, finalLauncherScriptInDestDir.FullName, true)
    if Process.Execute({ Command = "chmod"; Arguments = sprintf "ugo+x %s" finalLauncherScriptInDestDir.FullName },
                        Echo.Off).ExitCode <> 0 then
        failwith "Unexpected chmod failure, please report this bug"

| Some("run") ->
    let frontend,buildConfig = MakeAll()
    RunFrontend frontend buildConfig None
        |> ignore

| Some "update-servers" ->
    let _,buildConfig = MakeAll()
    Directory.SetCurrentDirectory (GetPathToBackend())
    let proc1 = RunFrontend Frontend.Console buildConfig (Some "--update-servers-file")
    if proc1.ExitCode <> 0 then
        Environment.Exit proc1.ExitCode
    else
        let proc2 = RunFrontend Frontend.Console buildConfig (Some "--update-servers-stats")
        Environment.Exit proc2.ExitCode

| Some(someOtherTarget) ->
    Console.Error.WriteLine("Unrecognized target: " + someOtherTarget)
    Environment.Exit 2<|MERGE_RESOLUTION|>--- conflicted
+++ resolved
@@ -199,12 +199,8 @@
     let frontend,_ = JustBuild buildConfig
     frontend,buildConfig
 
-<<<<<<< HEAD
 let RunFrontend (frontend: Frontend) (buildConfig: BinaryConfig) (maybeArgs: Option<string>) =
-=======
-let RunFrontend (buildConfig: BinaryConfig) (maybeArgs: Option<string>) =
     let monoVersion = Map.tryFind "MonoPkgConfigVersion" buildConfigContents
->>>>>>> 9dcf6a3f
     let oldVersionOfMono =
         match monoVersion with
         | None ->
