#!/usr/bin/env fsharpi

open System
open System.IO
open System.Linq
#load "Infra.fs"
open FSX.Infrastructure

type Frontend =
    | Console
    | Gtk
    override self.ToString() =
        sprintf "%A" self

let CONSOLE_FRONTEND = "GWallet.Frontend.Console"
let GTK_FRONTEND = "GWallet.Frontend.XF.Gtk"
let DEFAULT_SOLUTION_FILE = "gwallet.core.sln"
let LINUX_SOLUTION_FILE = "gwallet.linux.sln"

type BinaryConfig =
    | Debug
    | Release
    override self.ToString() =
        sprintf "%A" self

let rec private GatherTarget (args: string list, targetSet: Option<string>): Option<string> =
    match args with
    | [] -> targetSet
    | head::tail ->
        if (targetSet.IsSome) then
            failwith "only one target can be passed to make"
        GatherTarget (tail, Some (head))

let buildConfigContents =
    let buildConfig = FileInfo (Path.Combine (__SOURCE_DIRECTORY__, "build.config"))
    if not (buildConfig.Exists) then
        Console.Error.WriteLine "ERROR: configure hasn't been run yet, run ./configure.sh first"
        Environment.Exit 1

    let skipBlankLines line = not <| String.IsNullOrWhiteSpace line
    let splitLineIntoKeyValueTuple (line:string) =
        let pair = line.Split([|'='|], StringSplitOptions.RemoveEmptyEntries)
        if pair.Length <> 2 then
            failwith "All lines in build.config must conform to format:\n\tkey=value"
        pair.[0], pair.[1]

    let buildConfigContents =
        File.ReadAllLines buildConfig.FullName
        |> Array.filter skipBlankLines
        |> Array.map splitLineIntoKeyValueTuple
        |> Map.ofArray
    buildConfigContents

let GetOrExplain key map =
    match map |> Map.tryFind key with
    | Some k -> k
    | None   -> failwithf "No entry exists in build.config with a key '%s'." key

let prefix = buildConfigContents |> GetOrExplain "Prefix"
let libInstallPath = DirectoryInfo (Path.Combine (prefix, "lib", "gwallet"))
let binInstallPath = DirectoryInfo (Path.Combine (prefix, "bin"))

let launcherScriptPath = FileInfo (Path.Combine (__SOURCE_DIRECTORY__, "bin", "gwallet"))
let mainBinariesPath = DirectoryInfo (Path.Combine(__SOURCE_DIRECTORY__, "..",
                                                   "src", CONSOLE_FRONTEND, "bin", "Release"))

let wrapperScript = """#!/bin/sh
set -e
exec mono "$TARGET_DIR/$GWALLET_PROJECT.exe" "$@"
"""

let rootDir = DirectoryInfo(Path.Combine(__SOURCE_DIRECTORY__, ".."))

let PrintNugetVersion () =
    let nugetExe = Path.Combine(rootDir.FullName, ".nuget", "nuget.exe") |> FileInfo
    if not (nugetExe.Exists) then
        false
    else
        let nugetProc = Process.Execute (sprintf "mono %s" nugetExe.FullName, Echo.Off)
        let firstChunk = nugetProc.Output.First()
        match firstChunk with
        | StdOut stdOut ->
            Console.WriteLine stdOut
            true
        | StdErr stdErr ->
            Process.PrintToScreen nugetProc.Output
            Console.WriteLine()
            failwith "nuget process' output contained errors ^"

let BuildSolution buildTool solutionFileName binaryConfig extraOptions =

    let configOption = sprintf "/p:Configuration=%s" (binaryConfig.ToString())
    let configOptions =
        match buildConfigContents |> Map.tryFind "DefineConstants" with
        | Some constants -> sprintf "%s;DefineConstants=%s" configOption constants
        | None   -> configOption
<<<<<<< HEAD
    let buildProcess = Process.Execute (sprintf "%s %s %s %s"
                                                buildTool
                                                solutionFileName
                                                configOptions
                                                extraOptions,
                                        true, false)
=======
    let buildProcess = Process.Execute (sprintf "%s %s" buildTool.Value configOptions, Echo.All)
>>>>>>> de5eab9a
    if (buildProcess.ExitCode <> 0) then
        Console.Error.WriteLine (sprintf "%s build failed" buildTool)
        PrintNugetVersion() |> ignore
        Environment.Exit 1

let JustBuild binaryConfig: Frontend =
    Console.WriteLine "Compiling gwallet..."
    let buildTool = Map.tryFind "BuildTool" buildConfigContents
    if buildTool.IsNone then
        failwith "A BuildTool should have been chosen by the configure script, please report this bug"

    BuildSolution buildTool.Value DEFAULT_SOLUTION_FILE binaryConfig String.Empty

    let frontend =
        // older mono versions (which only have xbuild, not msbuild) can't compile .NET Standard assemblies
        if buildTool.Value = "msbuild" && Misc.GuessPlatform () = Misc.Platform.Linux then

            let isGtkPresent = (Process.Execute("pkg-config gtk-sharp-2.0", true, false).ExitCode = 0)

            if isGtkPresent then

                // somehow, msbuild doesn't restore the dependencies of the GTK frontend (Xamarin.Forms in particular)
                // when targetting the LINUX_SOLUTION_FILE below, so we need this workaround. TODO: report this bug
                let nugetWorkaround =
                    sprintf "mono .nuget/nuget.exe restore src/%s/%s.fsproj -SolutionDirectory ." GTK_FRONTEND GTK_FRONTEND
                Process.Execute(nugetWorkaround, true, false) |> ignore

                BuildSolution "msbuild" LINUX_SOLUTION_FILE binaryConfig "/t:Restore"
                // TODO: report as a bug the fact that /t:Restore;Build doesn't work while /t:Restore and later /t:Build does
                BuildSolution "msbuild" LINUX_SOLUTION_FILE binaryConfig "/t:Build"
                Frontend.Gtk
            else
                Frontend.Console
        else
            Frontend.Console

    Directory.CreateDirectory(launcherScriptPath.Directory.FullName) |> ignore
    let wrapperScriptWithPaths =
        wrapperScript.Replace("$TARGET_DIR", libInstallPath.FullName)
                     .Replace("$GWALLET_PROJECT", CONSOLE_FRONTEND)
    File.WriteAllText (launcherScriptPath.FullName, wrapperScriptWithPaths)
    frontend

let MakeCheckCommand (commandName: string) =
    if (Process.CommandCheck commandName).IsNone then
        Console.Error.WriteLine (sprintf "%s not found, please install it first" commandName)
        Environment.Exit 1

let GetPathToFrontend (frontend: Frontend) (binaryConfig: BinaryConfig): DirectoryInfo*FileInfo =
    let frontendProjName =
        match frontend with
        | Frontend.Console -> CONSOLE_FRONTEND
        | Frontend.Gtk -> GTK_FRONTEND
    let dir = Path.Combine ("src", frontendProjName, "bin", binaryConfig.ToString()) |> DirectoryInfo
    let mainExecFile = Path.Combine(dir.FullName, frontendProjName + ".exe") |> FileInfo
    dir,mainExecFile

let maybeTarget = GatherTarget (Util.FsxArguments(), None)
match maybeTarget with
| None ->
    Console.WriteLine "Building gwallet in DEBUG mode..."
    JustBuild BinaryConfig.Debug
        |> ignore

| Some("release") ->
    JustBuild BinaryConfig.Release
        |> ignore

| Some "nuget" ->
    Console.WriteLine "This target is for debugging purposes."

    if not (PrintNugetVersion()) then
        Console.Error.WriteLine "Nuget executable has not been downloaded yet, try `make` alone first"
        Environment.Exit 1

| Some("zip") ->
    let zipCommand = "zip"
    MakeCheckCommand zipCommand

    let version = Misc.GetCurrentVersion(rootDir).ToString()

    let release = BinaryConfig.Release
    let frontend = JustBuild release
    let binDir = "bin"
    Directory.CreateDirectory(binDir) |> ignore

    let zipNameWithoutExtension = sprintf "gwallet-%s.v.%s" (frontend.ToString().ToLower()) version
    let zipName = sprintf "%s.zip" zipNameWithoutExtension
    let pathToZip = Path.Combine(binDir, zipName)
    if (File.Exists (pathToZip)) then
        File.Delete (pathToZip)

    let pathToFolderToBeZipped = Path.Combine(binDir, zipNameWithoutExtension)
    if (Directory.Exists (pathToFolderToBeZipped)) then
        Directory.Delete (pathToFolderToBeZipped, true)

<<<<<<< HEAD
    let pathToFrontend,_ = GetPathToFrontend frontend release
    let zipRun = Process.Execute(sprintf "cp -rfvp %s %s" pathToFrontend.FullName pathToFolderToBeZipped, true, false)
=======
    let pathToFrontend = GetPathToFrontend release
    let zipRun = Process.Execute(sprintf "cp -rfvp %s %s" pathToFrontend pathToFolderToBeZipped, Echo.All)
>>>>>>> de5eab9a
    if (zipRun.ExitCode <> 0) then
        Console.Error.WriteLine "Precopy for ZIP compression failed"
        Environment.Exit 1

    let previousCurrentDir = Directory.GetCurrentDirectory()
    Directory.SetCurrentDirectory binDir
    let zipLaunch = sprintf "%s -r %s %s"
                            zipCommand zipName zipNameWithoutExtension
    let zipRun = Process.Execute(zipLaunch, Echo.All)
    if (zipRun.ExitCode <> 0) then
        Console.Error.WriteLine "ZIP compression failed"
        Environment.Exit 1
    Directory.SetCurrentDirectory previousCurrentDir

| Some("check") ->
    Console.WriteLine "Running tests..."
    Console.WriteLine ()

    let nunitCommand = "nunit-console"
    MakeCheckCommand nunitCommand
    let testAssembly = "GWallet.Backend.Tests"
    let testAssemblyPath = Path.Combine(__SOURCE_DIRECTORY__, "..", "src", testAssembly, "bin",
                                        testAssembly + ".dll")
    if not (File.Exists(testAssemblyPath)) then
        failwithf "File not found: %s" testAssemblyPath
    let nunitRun = Process.Execute(sprintf "%s %s" nunitCommand testAssemblyPath,
                                   Echo.All)
    if (nunitRun.ExitCode <> 0) then
        Console.Error.WriteLine "Tests failed"
        Environment.Exit 1

| Some("install") ->
    Console.WriteLine "Building gwallet in RELEASE mode..."
    JustBuild BinaryConfig.Release
        |> ignore

    Console.WriteLine "Installing gwallet..."
    Console.WriteLine ()
    Directory.CreateDirectory(libInstallPath.FullName) |> ignore
    Misc.CopyDirectoryRecursively (mainBinariesPath, libInstallPath)

    let finalPrefixPathOfWrapperScript = FileInfo (Path.Combine(binInstallPath.FullName, launcherScriptPath.Name))
    if not (Directory.Exists(finalPrefixPathOfWrapperScript.Directory.FullName)) then
        Directory.CreateDirectory(finalPrefixPathOfWrapperScript.Directory.FullName) |> ignore
    File.Copy(launcherScriptPath.FullName, finalPrefixPathOfWrapperScript.FullName, true)
    if ((Process.Execute(sprintf "chmod ugo+x %s" finalPrefixPathOfWrapperScript.FullName, Echo.Off)).ExitCode <> 0) then
        failwith "Unexpected chmod failure, please report this bug"

| Some("run") ->
    let debug = BinaryConfig.Debug
    let frontend = JustBuild debug

    let frontendDir,frontendExecutable = GetPathToFrontend frontend debug

<<<<<<< HEAD
    let proc = System.Diagnostics.Process.Start
                   (fullPathToMono.Value, frontendExecutable.FullName)
=======
    let proc = System.Diagnostics.Process.Start pathToFrontend
>>>>>>> de5eab9a
    proc.WaitForExit()

| Some "update-servers" ->
    let utxoCoinFolder = Path.Combine("src", "GWallet.Backend", "UtxoCoin")

    let btcServersUrl = "https://raw.githubusercontent.com/spesmilo/electrum/master/electrum/servers.json"
    let btcServersFile = Path.Combine(utxoCoinFolder, "btc-servers.json")
    let updateBtc = Process.Execute (sprintf "curl --fail -o %s %s" btcServersFile btcServersUrl, Echo.All)
    if (updateBtc.ExitCode <> 0) then
        Console.Error.WriteLine "Update failed"
        Environment.Exit 1

    let ltcServersUrl = "https://raw.githubusercontent.com/pooler/electrum-ltc/master/electrum_ltc/servers.json"
    let ltcServersFile = Path.Combine(utxoCoinFolder, "ltc-servers.json")
    let updateLtc = Process.Execute (sprintf "curl --fail -o %s %s" ltcServersFile ltcServersUrl, Echo.All)
    if (updateLtc.ExitCode <> 0) then
        Console.Error.WriteLine "Update failed"
        Environment.Exit 1

| Some(someOtherTarget) ->
    Console.Error.WriteLine("Unrecognized target: " + someOtherTarget)
    Environment.Exit 2<|MERGE_RESOLUTION|>--- conflicted
+++ resolved
@@ -94,16 +94,12 @@
         match buildConfigContents |> Map.tryFind "DefineConstants" with
         | Some constants -> sprintf "%s;DefineConstants=%s" configOption constants
         | None   -> configOption
-<<<<<<< HEAD
     let buildProcess = Process.Execute (sprintf "%s %s %s %s"
                                                 buildTool
                                                 solutionFileName
                                                 configOptions
                                                 extraOptions,
-                                        true, false)
-=======
-    let buildProcess = Process.Execute (sprintf "%s %s" buildTool.Value configOptions, Echo.All)
->>>>>>> de5eab9a
+                                        Echo.All)
     if (buildProcess.ExitCode <> 0) then
         Console.Error.WriteLine (sprintf "%s build failed" buildTool)
         PrintNugetVersion() |> ignore
@@ -121,7 +117,7 @@
         // older mono versions (which only have xbuild, not msbuild) can't compile .NET Standard assemblies
         if buildTool.Value = "msbuild" && Misc.GuessPlatform () = Misc.Platform.Linux then
 
-            let isGtkPresent = (Process.Execute("pkg-config gtk-sharp-2.0", true, false).ExitCode = 0)
+            let isGtkPresent = (Process.Execute("pkg-config gtk-sharp-2.0", Echo.All).ExitCode = 0)
 
             if isGtkPresent then
 
@@ -129,7 +125,7 @@
                 // when targetting the LINUX_SOLUTION_FILE below, so we need this workaround. TODO: report this bug
                 let nugetWorkaround =
                     sprintf "mono .nuget/nuget.exe restore src/%s/%s.fsproj -SolutionDirectory ." GTK_FRONTEND GTK_FRONTEND
-                Process.Execute(nugetWorkaround, true, false) |> ignore
+                Process.Execute(nugetWorkaround, Echo.All) |> ignore
 
                 BuildSolution "msbuild" LINUX_SOLUTION_FILE binaryConfig "/t:Restore"
                 // TODO: report as a bug the fact that /t:Restore;Build doesn't work while /t:Restore and later /t:Build does
@@ -200,13 +196,8 @@
     if (Directory.Exists (pathToFolderToBeZipped)) then
         Directory.Delete (pathToFolderToBeZipped, true)
 
-<<<<<<< HEAD
     let pathToFrontend,_ = GetPathToFrontend frontend release
-    let zipRun = Process.Execute(sprintf "cp -rfvp %s %s" pathToFrontend.FullName pathToFolderToBeZipped, true, false)
-=======
-    let pathToFrontend = GetPathToFrontend release
-    let zipRun = Process.Execute(sprintf "cp -rfvp %s %s" pathToFrontend pathToFolderToBeZipped, Echo.All)
->>>>>>> de5eab9a
+    let zipRun = Process.Execute(sprintf "cp -rfvp %s %s" pathToFrontend.FullName pathToFolderToBeZipped, Echo.All)
     if (zipRun.ExitCode <> 0) then
         Console.Error.WriteLine "Precopy for ZIP compression failed"
         Environment.Exit 1
@@ -261,12 +252,7 @@
 
     let frontendDir,frontendExecutable = GetPathToFrontend frontend debug
 
-<<<<<<< HEAD
-    let proc = System.Diagnostics.Process.Start
-                   (fullPathToMono.Value, frontendExecutable.FullName)
-=======
-    let proc = System.Diagnostics.Process.Start pathToFrontend
->>>>>>> de5eab9a
+    let proc = System.Diagnostics.Process.Start frontendExecutable.FullName
     proc.WaitForExit()
 
 | Some "update-servers" ->
