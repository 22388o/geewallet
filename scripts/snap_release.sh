#!/usr/bin/env bash
set -eo pipefail

if [ ! -e snap/*.snap ]; then
    echo "No snap package found."
    exit 1
fi

if [ -e snapcraft.login ]; then
    echo "snapcraft.login found, skipping log-in"
else
    if [[ $SNAPCRAFT_LOGIN ]]; then
        echo "Automatic login about to begin..."
        echo "$SNAPCRAFT_LOGIN" > snapcraft.login
    else
        echo "No login details found, initiating manual logging-in..."
        snapcraft export-login snapcraft.login
    fi
fi

# if this fails, use `snapcraft export-login` to generate a new token
snapcraft login --with snapcraft.login

<<<<<<< HEAD
snapcraft push snap/*.snap --release=stable
=======
echo "Login successfull. Upload starting..."
# the 'stable' and 'candidate' channels require 'stable' grade in the yaml
snapcraft push snap/*.snap --release=edge
>>>>>>> f8d1d970
<|MERGE_RESOLUTION|>--- conflicted
+++ resolved
@@ -21,10 +21,5 @@
 # if this fails, use `snapcraft export-login` to generate a new token
 snapcraft login --with snapcraft.login
 
-<<<<<<< HEAD
-snapcraft push snap/*.snap --release=stable
-=======
 echo "Login successfull. Upload starting..."
-# the 'stable' and 'candidate' channels require 'stable' grade in the yaml
-snapcraft push snap/*.snap --release=edge
->>>>>>> f8d1d970
+snapcraft push snap/*.snap --release=stable