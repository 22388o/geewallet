--- conflicted
+++ resolved
@@ -5,26 +5,6 @@
 if [ ! -f "$BUILD_CONFIG" ]; then
     echo "ERROR: configure hasn't been run yet, run ./configure.sh first" >&2 && exit 1
 fi
-<<<<<<< HEAD
 
-if [ -e snapcraft.login ]; then
-    echo "snapcraft.login found, skipping log-in"
-else
-    if [[ $SNAPCRAFT_LOGIN ]]; then
-        echo "Automatic login about to begin..."
-        echo "$SNAPCRAFT_LOGIN" > snapcraft.login
-    else
-        echo "No login details found, initiating manual logging-in..."
-        snapcraft export-login snapcraft.login
-    fi
-fi
-
-# if this fails, use `snapcraft export-login` to generate a new token
-snapcraft login --with snapcraft.login
-
-echo "Login successfull. Upload starting..."
-snapcraft push snap/*.snap --release=stable
-=======
 source "$BUILD_CONFIG"
-FsxRunner=$FsxRunner $FsxRunner ./scripts/snap_release.fsx "$@"
->>>>>>> a4b9498d
+FsxRunner=$FsxRunner $FsxRunner ./scripts/snap_release.fsx "$@"