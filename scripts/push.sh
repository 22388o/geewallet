#!/usr/bin/env bash
set -eo pipefail

<<<<<<< HEAD
git push origin frontend
git push gnome frontend
=======
if [ "$#" -gt "1" ]; then
    echo "Not more than one argument can be supplied."
    exit 1
fi

git push origin master
if [ "$#" -gt "0" ]; then
    git push origin $1
fi
>>>>>>> b52ff10f
<|MERGE_RESOLUTION|>--- conflicted
+++ resolved
@@ -1,17 +1,14 @@
 #!/usr/bin/env bash
 set -eo pipefail
 
-<<<<<<< HEAD
-git push origin frontend
-git push gnome frontend
-=======
 if [ "$#" -gt "1" ]; then
     echo "Not more than one argument can be supplied."
     exit 1
 fi
 
-git push origin master
+git push origin frontend
+git push gnome frontend
 if [ "$#" -gt "0" ]; then
     git push origin $1
-fi
->>>>>>> b52ff10f
+    git push gnome $1
+fi