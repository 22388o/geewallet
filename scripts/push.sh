#!/usr/bin/env bash
set -eo pipefail

<<<<<<< HEAD
git push origin master
=======
if [ "$#" -gt "1" ]; then
    echo "Not more than one argument can be supplied."
    exit 1
fi

git push origin stable
if [ "$#" -gt "0" ]; then
    git push origin $1
fi
>>>>>>> c411910e
<|MERGE_RESOLUTION|>--- conflicted
+++ resolved
@@ -1,16 +1,12 @@
 #!/usr/bin/env bash
 set -eo pipefail
 
-<<<<<<< HEAD
-git push origin master
-=======
 if [ "$#" -gt "1" ]; then
     echo "Not more than one argument can be supplied."
     exit 1
 fi
 
-git push origin stable
+git push origin master
 if [ "$#" -gt "0" ]; then
     git push origin $1
-fi
->>>>>>> c411910e
+fi