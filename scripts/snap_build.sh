#!/usr/bin/env bash
set -euxo pipefail

# this is the equivalent of using the 'build-packages' (not stage-packages) section in snapcraft
# but as we're not using the 'make' plugin, we need to this manually now
<<<<<<< HEAD
DEBIAN_FRONTEND=noninteractive apt install -y fsharp build-essential pkg-config cli-common-dev mono-devel libgtk2.0-cil-dev
=======
DEBIAN_FRONTEND=noninteractive sudo apt install -y fsharp build-essential pkg-config cli-common-dev mono-devel
>>>>>>> a4b9498d


./configure.sh --prefix=./staging
make
make install

snapcraft --destructive-mode<|MERGE_RESOLUTION|>--- conflicted
+++ resolved
@@ -3,11 +3,7 @@
 
 # this is the equivalent of using the 'build-packages' (not stage-packages) section in snapcraft
 # but as we're not using the 'make' plugin, we need to this manually now
-<<<<<<< HEAD
-DEBIAN_FRONTEND=noninteractive apt install -y fsharp build-essential pkg-config cli-common-dev mono-devel libgtk2.0-cil-dev
-=======
-DEBIAN_FRONTEND=noninteractive sudo apt install -y fsharp build-essential pkg-config cli-common-dev mono-devel
->>>>>>> a4b9498d
+DEBIAN_FRONTEND=noninteractive sudo apt install -y fsharp build-essential pkg-config cli-common-dev mono-devel libgtk2.0-cil-dev
 
 
 ./configure.sh --prefix=./staging
