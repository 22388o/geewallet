name: ubuntu

on:
  push:
    tags:
    - '*'

jobs:
  ubuntu-snap-build:
    runs-on: ubuntu-20.04
    steps:
    - uses: actions/checkout@v1
    - name: Generate snap package
      run: |
        sudo apt update
        ./scripts/install_snapcraft.sh
        sudo ./scripts/snap_build.sh

    - name: Upload snap package as artifact
      uses: actions/upload-artifact@v1
      with:
        name: snap
<<<<<<< HEAD
        path: geewallet_0.4.209.0_amd64.snap
=======
        path: gwallet_0.3.211.0_amd64.snap
>>>>>>> 6967eb9f

  ubuntu-snap-upload:
    needs: ubuntu-snap-build
    runs-on: ubuntu-20.04
    steps:
    - uses: actions/checkout@v1
    - name: Download artifact from previous job
      uses: actions/download-artifact@v1
      with:
        name: snap
    - name: Upload snap package to Snap Store
      env:
        SNAPCRAFT_LOGIN: ${{ secrets.SNAPCRAFT_LOGIN }}
      run: |
        sudo apt update
        ./scripts/install_snapcraft.sh
        ./scripts/snap_release.sh<|MERGE_RESOLUTION|>--- conflicted
+++ resolved
@@ -20,11 +20,7 @@
       uses: actions/upload-artifact@v1
       with:
         name: snap
-<<<<<<< HEAD
         path: geewallet_0.4.209.0_amd64.snap
-=======
-        path: gwallet_0.3.211.0_amd64.snap
->>>>>>> 6967eb9f
 
   ubuntu-snap-upload:
     needs: ubuntu-snap-build
