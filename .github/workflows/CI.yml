name: CI

on: [push]

# FIXME: figure out why we need to clean after make if we
# want 'make strict' target to really happen without
# assuming the binaries from previous build are good
# (msbuild bug?)

jobs:
  macOS:
    runs-on: macOS-latest
    steps:
    - uses: actions/checkout@v1
    - name: configure
      run: ./configure.sh
    - name: build in DEBUG mode
      run: make
    - name: sanity check
      run: make sanitycheck
    - name: unit tests
      run: make check
    - name: build in STRICT mode
      run: git clean -fdx && ./configure.sh && make strict
    - name: build in RELEASE mode
      run: git clean -fdx && ./configure.sh && make release
    - name: integration tests
      run: make update-servers

  windows:
    runs-on: windows-2019
    steps:
    - uses: actions/checkout@v1
    - name: configure
      run: .\configure.bat
    - name: build in DEBUG mode
      run: .\make.bat
    - name: sanity check
      run: .\make.bat sanitycheck
    - name: unit tests
      run: .\make.bat check
    - name: re-build in STRICT mode
      run: git clean -fdx && .\configure.bat && .\make.bat strict
    - name: re-build in RELEASE mode
      run: git clean -fdx && .\configure.bat && .\make.bat release
    - name: integration tests
      run: .\make update-servers

  linux:
    runs-on: ubuntu-20.04
    steps:
    - uses: actions/checkout@v1
    - name: install dependencies
      run: sudo apt install --yes fsharp nunit-console
    - name: check mono version
      run: mono --version
    - name: configure
      run: ./configure.sh
    - name: build in DEBUG mode
      run: make
    - name: sanity check
      run: make sanitycheck
    - name: unit tests
      run: make check
    - name: build in STRICT mode
      run: git clean -fdx && ./configure.sh && make strict
    - name: build in RELEASE mode
      run: git clean -fdx && ./configure.sh && make release
    - name: integration tests
      run: make update-servers

  snap_pkg:
    needs: [linux, windows, macOS]
    runs-on: ubuntu-20.04
    steps:
    - uses: actions/checkout@v1
    - name: Generate snap package
      run: |
        sudo apt update
        sudo ./scripts/install_mono_from_microsoft_deb_packages.sh
        ./scripts/install_snapcraft.sh
        ./scripts/snap_build.sh

<<<<<<< HEAD
# this step below is commented because we now upload the snap in GitLab:
#    - name: Upload snap package to Snap Store
#      env:
#        SNAPCRAFT_LOGIN: ${{ secrets.SNAPCRAFT_LOGIN }}
#      run: |
#        sudo apt update
#        ./scripts/snap_release.sh
=======
    - name: Upload snap package to Snap Store
      env:
        SNAPCRAFT_LOGIN: ${{ secrets.SNAPCRAFT_LOGIN }}
      run: |
        sudo apt update
        sudo apt install --yes fsharp
        ./scripts/snap_release.sh
>>>>>>> efb961ac
<|MERGE_RESOLUTION|>--- conflicted
+++ resolved
@@ -81,20 +81,9 @@
         ./scripts/install_snapcraft.sh
         ./scripts/snap_build.sh
 
-<<<<<<< HEAD
-# this step below is commented because we now upload the snap in GitLab:
-#    - name: Upload snap package to Snap Store
-#      env:
-#        SNAPCRAFT_LOGIN: ${{ secrets.SNAPCRAFT_LOGIN }}
-#      run: |
-#        sudo apt update
-#        ./scripts/snap_release.sh
-=======
     - name: Upload snap package to Snap Store
       env:
         SNAPCRAFT_LOGIN: ${{ secrets.SNAPCRAFT_LOGIN }}
       run: |
         sudo apt update
-        sudo apt install --yes fsharp
-        ./scripts/snap_release.sh
->>>>>>> efb961ac
+        ./scripts/snap_release.sh