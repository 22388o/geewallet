--- conflicted
+++ resolved
@@ -90,27 +90,6 @@
       make &&
       make update-servers
 
-<<<<<<< HEAD
-stockmono_snap:
-  image: ubuntu:20.04
-  stage: package
-
-  variables:
-    # Fixes:
-    # "Cannot connect to the Docker daemon. Is the docker daemon running on this host?"
-    DOCKER_HOST: tcp://docker:2375
-  services:
-    # To support docker-in-docker
-    - docker:dind
-
-  script:
-    - ./scripts/snap_build_and_upload_as_docker.sh
-
-  artifacts:
-    paths:
-      - "*.snap"
-    expire_in: 50days
-=======
 #
 # Disabled snap generation because of https://bugs.launchpad.net/snappy/+bug/1660957/comments/2
 #
@@ -127,10 +106,9 @@
 #    - docker:dind
 #
 #  script:
-#    - ./scripts/snap_build_as_docker.sh
+#    - ./scripts/snap_build_and_upload_as_docker.sh
 #
 #  artifacts:
 #    paths:
 #      - "*.snap"
 #    expire_in: 50days
->>>>>>> b63e32df
