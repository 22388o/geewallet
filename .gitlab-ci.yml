--- conflicted
+++ resolved
@@ -65,12 +65,8 @@
       - bin/*.zip
     expire_in: 50days
   script:
-<<<<<<< HEAD
-    - ./scripts/install_mono_from_microsoft_deb_packages.sh
     - apt install -y libgtk2.0-cil-dev
 
-=======
->>>>>>> d95f74f6
     - ./configure.sh
     - make strict
     - make
