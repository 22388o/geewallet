--- conflicted
+++ resolved
@@ -49,67 +49,6 @@
     - make
     - make update-servers
 
-<<<<<<< HEAD
-newmono1804_build:
-  image: ubuntu:18.04
-  stage: build
-  artifacts:
-    paths:
-      - bin/*.zip
-    expire_in: 50days
-  script:
-    - ./scripts/install_mono_from_microsoft_deb_packages.sh
-
-    # NOTE: this is needed as a workaround to this bug: https://github.com/mono/mono/issues/10570
-    - ./scripts/install_dotnet_sdk_from_microsoft_deb_packages.sh
-
-    # so that it builds the GTK frontend
-    - apt install -y libgtk2.0-cil-dev
-
-    - ./configure.sh
-    - make sanitycheck
-    - make strict
-    - make
-    - make install
-    # so that we log the version of nuget for when it works
-    - make nuget
-
-    - apt-get install -y zip
-    - make zip
-
-newmono1804_test_unit:
-  image: ubuntu:18.04
-  stage: unit_tests
-  script:
-    - ./scripts/install_mono_from_microsoft_deb_packages.sh
-
-    - apt install -y nunit-console
-
-    - time (./configure.sh && make && make check)
-
-stockoldmono_test_integration:
-  image: ubuntu:18.04
-  stage: integration_tests
-  script:
-    # https://askubuntu.com/a/1013396
-    - DEBIAN_FRONTEND=noninteractive apt-get install -y mono-complete mono-xbuild fsharp
-
-    - ./configure.sh &&
-      make &&
-      make update-servers
-
-newmono1804_test_integration:
-  image: ubuntu:18.04
-  stage: integration_tests
-  script:
-    - ./scripts/install_mono_from_microsoft_deb_packages.sh
-
-    - ./configure.sh &&
-      make &&
-      make update-servers
-
-=======
->>>>>>> 8e20e609
 newmono_build:
   image: ubuntu:20.04
   stage: build
